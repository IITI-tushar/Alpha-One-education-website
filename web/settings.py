--- conflicted
+++ resolved
@@ -382,17 +382,12 @@
 if DEBUG:
     INSTALLED_APPS.append("debug_toolbar")
     MIDDLEWARE.insert(0, "debug_toolbar.middleware.DebugToolbarMiddleware")
-<<<<<<< HEAD
-    INTERNAL_IPS = ["127.0.0.1"]
-
-=======
     INTERNAL_IPS = ["127.0.0.1", "10.0.2.2"]
-    
+
     # For Docker/container environments, dynamically add the host IP
     import socket
     hostname, _, ips = socket.gethostbyname_ex(socket.gethostname())
     INTERNAL_IPS += [ip[:-1] + "1" for ip in ips]
->>>>>>> c25e432f
 TEST_RUNNER = "django.test.runner.DiscoverRunner"
 
 if "test" in sys.argv:
