--- conflicted
+++ resolved
@@ -3109,7 +3109,7 @@
     def get_object(self):
         return get_object_or_404(Storefront, store_slug=self.kwargs["store_slug"])
 
-<<<<<<< HEAD
+
 def success_story_list(request):
     """View for listing published success stories."""
     success_stories = SuccessStory.objects.filter(status="published").order_by("-published_at")
@@ -3199,8 +3199,7 @@
         "success_story": success_story,
     }
     return render(request, "success_stories/delete_confirm.html", context)
-=======
+
 
 def gsoc_landing_page(request):
     return render(request, "gsoc_landing_page.html")
->>>>>>> 9797d1b3
