import calendar
import json
import os
import re
import shutil
import subprocess
import time
from datetime import timedelta
from decimal import Decimal

import requests
import stripe
from django.conf import settings
from django.contrib import messages
from django.contrib.auth import get_user_model, login
from django.contrib.auth.decorators import login_required
from django.contrib.auth.mixins import LoginRequiredMixin, UserPassesTestMixin
from django.contrib.auth.models import User
from django.core.mail import send_mail
from django.core.paginator import Paginator
from django.db import IntegrityError, models, transaction
from django.db.models import Avg, Count, Q, Sum
from django.http import (
    FileResponse,
    HttpResponse,
    HttpResponseForbidden,
    JsonResponse,
)
from django.shortcuts import get_object_or_404, redirect, render
from django.template.loader import render_to_string
from django.urls import NoReverseMatch, reverse, reverse_lazy
from django.utils import timezone
from django.utils.crypto import get_random_string
from django.utils.html import strip_tags
from django.views import generic
from django.views.decorators.csrf import csrf_exempt
from django.views.decorators.http import require_GET, require_POST
from django.views.generic import (
    CreateView,
    DeleteView,
    ListView,
    UpdateView,
)

from .calendar_sync import generate_google_calendar_link, generate_ical_feed, generate_outlook_calendar_link
from .decorators import teacher_required
from .forms import (
    BlogPostForm,
    ChallengeSubmissionForm,
    CourseForm,
    CourseMaterialForm,
    FeedbackForm,
    ForumCategoryForm,
    ForumTopicForm,
    GoodsForm,
    InviteStudentForm,
    LearnForm,
    MeetupForm,
    MessageTeacherForm,
    ProfileUpdateForm,
    ReviewForm,
    SessionForm,
    StorefrontForm,
    StudentEnrollmentForm,
    SuccessStoryForm,
    TeacherSignupForm,
    TeachForm,
    UserRegistrationForm,
)
from .marketing import (
    generate_social_share_content,
    get_course_analytics,
    get_promotion_recommendations,
    send_course_promotion_email,
)
from .models import (
    Achievement,
    BlogComment,
    BlogPost,
    Cart,
    CartItem,
    Challenge,
    ChallengeSubmission,
    Course,
    CourseMaterial,
    CourseProgress,
    Donation,
    Enrollment,
    EventCalendar,
    ForumCategory,
    ForumReply,
    ForumTopic,
    Goods,
    Meetup,
    Order,
    OrderItem,
    PeerConnection,
    PeerMessage,
    ProductImage,
    Profile,
    SearchLog,
    Session,
    SessionAttendance,
    SessionEnrollment,
    Storefront,
    StudyGroup,
    SuccessStory,
    TimeSlot,
    WebRequest,
)
from .notifications import notify_session_reminder, notify_teacher_new_enrollment, send_enrollment_confirmation
from .referrals import send_referral_reward_email
from .social import get_social_stats
from .utils import get_or_create_cart

GOOGLE_CREDENTIALS_PATH = os.path.join(settings.BASE_DIR, "google_credentials.json")

# Initialize Stripe
stripe.api_key = settings.STRIPE_SECRET_KEY


def sitemap(request):
    return render(request, "sitemap.html")


def index(request):
    """Homepage view."""
    # Store referral code in session if present in URL
    ref_code = request.GET.get("ref")
    if ref_code:
        request.session["referral_code"] = ref_code

    # Get current user's profile if authenticated
    profile = request.user.profile if request.user.is_authenticated else None

    # Get top referrers
    top_referrers = (
        Profile.objects.annotate(
            total_signups=Count("referrals"),
            total_enrollments=Count(
                "referrals__user__enrollments", filter=Q(referrals__user__enrollments__status="approved")
            ),
            total_clicks=Count(
                "referrals__user",
                filter=Q(
                    referrals__user__username__in=WebRequest.objects.filter(path__contains="ref=").values_list(
                        "user", flat=True
                    )
                ),
            ),
        )
        .filter(total_signups__gt=0)
        .order_by("-total_signups")[:5]
    )

    # Get featured courses
    featured_courses = Course.objects.filter(status="published", is_featured=True).order_by("-created_at")[:3]

    # Get current challenge
    current_challenge = Challenge.objects.filter(start_date__lte=timezone.now(), end_date__gte=timezone.now()).first()

    # Get latest blog post
    latest_post = BlogPost.objects.filter(status="published").order_by("-published_at").first()

    # Get latest success story
    latest_success_story = SuccessStory.objects.filter(status="published").order_by("-published_at").first()

    # Get signup form if needed
    form = None
    if not request.user.is_authenticated or not request.user.profile.is_teacher:
        form = TeacherSignupForm()

    context = {
        "profile": profile,
        "top_referrers": top_referrers,
        "featured_courses": featured_courses,
        "current_challenge": current_challenge,
        "latest_post": latest_post,
        "latest_success_story": latest_success_story,
        "form": form,
    }
    return render(request, "index.html", context)


def signup_view(request):
    """Custom signup view that properly handles referral codes."""
    if request.method == "POST":
        form = UserRegistrationForm(request.POST, request=request)
        if form.is_valid():
            form.save(request)
            return redirect("account_email_verification_sent")
    else:
        # Initialize form with request to get referral code from session
        form = UserRegistrationForm(request=request)

        # If there's no referral code in session but it's in the URL, store it
        ref_code = request.GET.get("ref")
        if ref_code and not request.session.get("referral_code"):
            request.session["referral_code"] = ref_code
            # Reinitialize form to pick up the new session value
            form = UserRegistrationForm(request=request)

    return render(
        request,
        "account/signup.html",
        {
            "form": form,
            "login_url": reverse("account_login"),
        },
    )


@login_required
def profile(request):
    if request.method == "POST":
        if "avatar" in request.FILES:
            # Handle avatar upload
            request.user.profile.avatar = request.FILES["avatar"]
            request.user.profile.save()
            return redirect("profile")

        form = ProfileUpdateForm(request.POST, instance=request.user)
        if form.is_valid():
            user = form.save()
            user.profile.bio = form.cleaned_data["bio"]
            user.profile.expertise = form.cleaned_data["expertise"]
            user.profile.save()
            messages.success(request, "Profile updated successfully!")
            return redirect("profile")
    else:
        form = ProfileUpdateForm(
            initial={
                "username": request.user.username,
                "email": request.user.email,
                "first_name": request.user.first_name,
                "last_name": request.user.last_name,
                "bio": request.user.profile.bio,
                "expertise": request.user.profile.expertise,
            }
        )

    context = {
        "form": form,
    }

    # Add teacher-specific stats
    if request.user.profile.is_teacher:
        courses = Course.objects.filter(teacher=request.user)
        total_students = sum(course.enrollments.filter(status="approved").count() for course in courses)
        avg_rating = 0
        total_ratings = 0
        for course in courses:
            course_ratings = course.reviews.all()
            if course_ratings:
                avg_rating += sum(review.rating for review in course_ratings)
                total_ratings += len(course_ratings)

        avg_rating = round(avg_rating / total_ratings, 1) if total_ratings > 0 else 0

        context.update(
            {
                "courses": courses,
                "total_students": total_students,
                "avg_rating": avg_rating,
            }
        )

    # Add student-specific stats
    else:
        enrollments = Enrollment.objects.filter(student=request.user).select_related("course")
        completed_courses = enrollments.filter(status="completed").count()

        # Calculate average progress
        total_progress = 0
        progress_count = 0
        for enrollment in enrollments:
            progress, _ = CourseProgress.objects.get_or_create(enrollment=enrollment)
            if progress.completion_percentage is not None:
                total_progress += progress.completion_percentage
                progress_count += 1

        avg_progress = round(total_progress / progress_count) if progress_count > 0 else 0

        context.update(
            {
                "enrollments": enrollments,
                "completed_courses": completed_courses,
                "avg_progress": avg_progress,
            }
        )

    # Add created calendars with prefetched time slots
    created_calendars = request.user.created_calendars.prefetch_related("time_slots").order_by("-created_at")
    context["created_calendars"] = created_calendars

    return render(request, "profile.html", context)


@login_required
def create_course(request):
    if request.method == "POST":
        form = CourseForm(request.POST, request.FILES)
        if form.is_valid():
            course = form.save(commit=False)
            course.teacher = request.user
            course.save()
            form.save_m2m()  # Save many-to-many relationships
            return redirect("course_detail", slug=course.slug)
    else:
        form = CourseForm()

    return render(request, "courses/create.html", {"form": form})


def course_detail(request, slug):
    course = get_object_or_404(Course, slug=slug)
    sessions = course.sessions.all().order_by("start_time")
    now = timezone.now()
    is_teacher = request.user == course.teacher
    completed_sessions = []

    # Get enrollment if user is authenticated
    enrollment = None
    is_enrolled = False
    if request.user.is_authenticated:
        enrollment = Enrollment.objects.filter(course=course, student=request.user, status="approved").first()
        is_enrolled = enrollment is not None
        if enrollment:
            # Get completed sessions through SessionAttendance
            completed_sessions = SessionAttendance.objects.filter(
                student=request.user, session__course=course, status="completed"
            ).values_list("session__id", flat=True)
            completed_sessions = course.sessions.filter(id__in=completed_sessions)

    # Mark past sessions as completed for display
    past_sessions = sessions.filter(end_time__lt=now)
    future_sessions = sessions.filter(end_time__gte=now)
    sessions = list(future_sessions) + list(past_sessions)  # Show future sessions first

    # Calendar data
    today = timezone.now().date()

    # Get the requested month from query parameters, default to current month
    try:
        year = int(request.GET.get("year", today.year))
        month = int(request.GET.get("month", today.month))
        current_month = today.replace(year=year, month=month, day=1)
    except (ValueError, TypeError):
        current_month = today.replace(day=1)

    # Calculate previous and next month
    if current_month.month == 1:
        prev_month = current_month.replace(year=current_month.year - 1, month=12)
    else:
        prev_month = current_month.replace(month=current_month.month - 1)

    if current_month.month == 12:
        next_month = current_month.replace(year=current_month.year + 1, month=1)
    else:
        next_month = current_month.replace(month=current_month.month + 1)

    # Get the calendar for current month
    cal = calendar.monthcalendar(current_month.year, current_month.month)

    # Get all session dates for this course in current month
    session_dates = set(
        session.start_time.date()
        for session in sessions
        if session.start_time.year == current_month.year and session.start_time.month == current_month.month
    )

    # Prepare calendar weeks data
    calendar_weeks = []
    for week in cal:
        calendar_week = []
        for day in week:
            if day == 0:
                calendar_week.append({"date": None, "in_month": False, "has_session": False})
            else:
                date = current_month.replace(day=day)
                calendar_week.append({"date": date, "in_month": True, "has_session": date in session_dates})
        calendar_weeks.append(calendar_week)

    context = {
        "course": course,
        "sessions": sessions,
        "now": now,
        "today": today,
        "is_teacher": is_teacher,
        "is_enrolled": is_enrolled,
        "enrollment": enrollment,
        "completed_sessions": completed_sessions,
        "calendar_weeks": calendar_weeks,
        "current_month": current_month,
        "prev_month": prev_month,
        "next_month": next_month,
    }

    return render(request, "courses/detail.html", context)


@login_required
def enroll_course(request, course_slug):
    """Enroll in a course and handle referral rewards if applicable."""
    course = get_object_or_404(Course, slug=course_slug)

    # Check if user is already enrolled
    if request.user.enrollments.filter(course=course).exists():
        messages.warning(request, "You are already enrolled in this course.")
        return redirect("course_detail", slug=course_slug)

    # Check if course is full
    if course.max_students and course.enrollments.count() >= course.max_students:
        messages.error(request, "This course is full.")
        return redirect("course_detail", slug=course_slug)

    # Check if this is the user's first enrollment and if they were referred
    if not Enrollment.objects.filter(student=request.user).exists():
        if hasattr(request.user.profile, "referred_by") and request.user.profile.referred_by:
            referrer = request.user.profile.referred_by
            if not referrer.is_teacher:  # Regular users get reward on first course enrollment
                referrer.add_referral_earnings(5)
                send_referral_reward_email(referrer.user, request.user, 5, "enrollment")

    # Create enrollment
    enrollment = Enrollment.objects.create(
        student=request.user, course=course, status="pending" if course.price > 0 else "approved"
    )

    # For paid courses, create pending enrollment and redirect to payment
    if course.price > 0:
        messages.info(request, "Please complete the payment process to enroll in this course.")
        return redirect("course_detail", slug=course_slug)

    # For free courses, send notifications
    send_enrollment_confirmation(enrollment)
    notify_teacher_new_enrollment(enrollment)
    messages.success(request, "You have successfully enrolled in this course.")
    return redirect("course_detail", slug=course_slug)


@login_required
def add_session(request, slug):
    course = Course.objects.get(slug=slug)
    if request.user != course.teacher:
        messages.error(request, "Only the course teacher can add sessions!")
        return redirect("course_detail", slug=slug)

    if request.method == "POST":
        form = SessionForm(request.POST)
        if form.is_valid():
            session = form.save(commit=False)
            session.course = course
            session.save()
            # Send session notifications to enrolled students
            notify_session_reminder(session)
            messages.success(request, "Session added successfully!")
            return redirect("course_detail", slug=slug)
    else:
        form = SessionForm()

    return render(request, "courses/add_session.html", {"form": form, "course": course})


@login_required
def add_review(request, slug):
    course = Course.objects.get(slug=slug)
    if not request.user.enrollments.filter(course=course).exists():
        messages.error(request, "Only enrolled students can review the course!")
        return redirect("course_detail", slug=slug)

    if request.method == "POST":
        form = ReviewForm(request.POST)
        if form.is_valid():
            review = form.save(commit=False)
            review.student = request.user
            review.course = course
            review.save()
            messages.success(request, "Review added successfully!")
            return redirect("course_detail", slug=slug)
    else:
        form = ReviewForm()

    return render(request, "courses/add_review.html", {"form": form, "course": course})


@login_required
def delete_course(request, slug):
    course = get_object_or_404(Course, slug=slug)
    if request.user != course.teacher:
        messages.error(request, "Only the course teacher can delete the course!")
        return redirect("course_detail", slug=slug)

    if request.method == "POST":
        course.delete()
        messages.success(request, "Course deleted successfully!")
        return redirect("profile")

    return render(request, "courses/delete_confirm.html", {"course": course})


@csrf_exempt
def github_update(request):
    send_slack_message("New commit pulled from GitHub")
    root_directory = os.path.dirname(os.path.dirname(os.path.abspath(__file__)))
    try:
        subprocess.run(["chmod", "+x", f"{root_directory}/setup.sh"])
        result = subprocess.run(["bash", f"{root_directory}/setup.sh"], capture_output=True, text=True)
        if result.returncode != 0:
            raise Exception(
                f"setup.sh failed with return code {result.returncode} and output: {result.stdout} {result.stderr}"
            )
        send_slack_message("CHMOD success about to set time on: " + settings.PA_WSGI)

        current_time = time.time()
        os.utime(settings.PA_WSGI, (current_time, current_time))
        send_slack_message("Repository updated successfully")
        return HttpResponse("Repository updated successfully")
    except Exception as e:
        print(f"Deploy error: {e}")
        send_slack_message(f"Deploy error: {e}")
        return HttpResponse("Deploy error see logs.")


def send_slack_message(message):
    webhook_url = os.getenv("SLACK_WEBHOOK_URL")
    if not webhook_url:
        print("Warning: SLACK_WEBHOOK_URL not configured")
        return

    payload = {"text": f"```{message}```"}
    try:
        response = requests.post(webhook_url, json=payload)
        response.raise_for_status()  # Raise exception for bad status codes
    except Exception as e:
        print(f"Failed to send Slack message: {e}")


def get_wsgi_last_modified_time():
    try:
        return time.ctime(os.path.getmtime(settings.PA_WSGI))
    except Exception:
        return "Unknown"


def subjects(request):
    return render(request, "subjects.html")


def about(request):
    return render(request, "about.html")


def learn(request):
    if request.method == "POST":
        form = LearnForm(request.POST)
        if form.is_valid():
            subject = form.cleaned_data["subject"]
            email = form.cleaned_data["email"]
            message = form.cleaned_data["message"]

            # Prepare email content
            email_subject = f"Learning Interest: {subject}"
            email_body = render_to_string(
                "emails/learn_interest.html",
                {
                    "subject": subject,
                    "email": email,
                    "message": message,
                },
            )

            # Send email
            try:
                send_mail(
                    email_subject,
                    email_body,
                    settings.DEFAULT_FROM_EMAIL,
                    [settings.DEFAULT_FROM_EMAIL],
                    html_message=email_body,
                    fail_silently=False,
                )
                messages.success(request, "Thank you for your interest! We'll be in touch soon.")
                return redirect("index")
            except Exception as e:
                print(f"Error sending email: {e}")
                messages.error(request, "Sorry, there was an error sending your inquiry. Please try again later.")
    else:
        initial_data = {}
        if request.GET.get("subject"):
            initial_data["subject"] = request.GET.get("subject")
        form = LearnForm(initial=initial_data)

    return render(request, "learn.html", {"form": form})


def teach(request):
    if request.method == "POST":
        form = TeachForm(request.POST)
        if form.is_valid():
            subject = form.cleaned_data["subject"]
            email = form.cleaned_data["email"]
            expertise = form.cleaned_data["expertise"]

            # Prepare email content
            email_subject = f"Teaching Application: {subject}"
            email_body = render_to_string(
                "emails/teach_application.html",
                {
                    "subject": subject,
                    "email": email,
                    "expertise": expertise,
                },
            )

            # Send email
            try:
                send_mail(
                    email_subject,
                    email_body,
                    settings.DEFAULT_FROM_EMAIL,
                    [settings.DEFAULT_FROM_EMAIL],
                    html_message=email_body,
                    fail_silently=False,
                )
                messages.success(request, "Thank you for your application! We'll review it and get back to you soon.")
                return redirect("index")
            except Exception as e:
                print(f"Error sending email: {e}")
                messages.error(request, "Sorry, there was an error sending your application. Please try again later.")
    else:
        initial_data = {}
        if request.GET.get("subject"):
            initial_data["subject"] = request.GET.get("subject")
        form = TeachForm(initial=initial_data)

    return render(request, "teach.html", {"form": form})


def course_search(request):
    query = request.GET.get("q", "")
    subject = request.GET.get("subject", "")
    level = request.GET.get("level", "")
    min_price = request.GET.get("min_price", "")
    max_price = request.GET.get("max_price", "")
    sort_by = request.GET.get("sort", "-created_at")

    courses = Course.objects.filter(status="published")

    # Apply filters
    if query:
        courses = courses.filter(
            Q(title__icontains=query)
            | Q(description__icontains=query)
            | Q(tags__icontains=query)
            | Q(learning_objectives__icontains=query)
            | Q(prerequisites__icontains=query)
            | Q(teacher__username__icontains=query)
            | Q(teacher__first_name__icontains=query)
            | Q(teacher__last_name__icontains=query)
            | Q(teacher__profile__expertise__icontains=query)
        )

    if subject:
        courses = courses.filter(subject=subject)

    if level:
        courses = courses.filter(level=level)

    if min_price:
        try:
            min_price = float(min_price)
            courses = courses.filter(price__gte=min_price)
        except ValueError:
            pass

    if max_price:
        try:
            max_price = float(max_price)
            courses = courses.filter(price__lte=max_price)
        except ValueError:
            pass

    # Annotate with average rating for sorting
    courses = courses.annotate(
        avg_rating=Avg("reviews__rating"),
        total_students=Count("enrollments", filter=Q(enrollments__status="approved")),
    )

    # Apply sorting
    if sort_by == "price":
        courses = courses.order_by("price", "-avg_rating")
    elif sort_by == "-price":
        courses = courses.order_by("-price", "-avg_rating")
    elif sort_by == "title":
        courses = courses.order_by("title")
    elif sort_by == "rating":
        courses = courses.order_by("-avg_rating", "-total_students")
    else:  # Default to newest
        courses = courses.order_by("-created_at")

    # Get total count before pagination
    total_results = courses.count()

    # Log the search
    if query or subject or level or min_price or max_price:
        filters = {
            "subject": subject,
            "level": level,
            "min_price": min_price,
            "max_price": max_price,
            "sort_by": sort_by,
        }
        SearchLog.objects.create(
            query=query,
            results_count=total_results,
            user=request.user if request.user.is_authenticated else None,
            filters_applied=filters,
            search_type="course",
        )

    # Pagination
    paginator = Paginator(courses, 12)  # Show 12 courses per page
    page_number = request.GET.get("page", 1)
    page_obj = paginator.get_page(page_number)

    context = {
        "page_obj": page_obj,
        "query": query,
        "subject": subject,
        "level": level,
        "min_price": min_price,
        "max_price": max_price,
        "sort_by": sort_by,
        "subject_choices": Course._meta.get_field("subject").choices,
        "level_choices": Course._meta.get_field("level").choices,
        "total_results": total_results,
    }

    return render(request, "courses/search.html", context)


@login_required
def create_payment_intent(request, slug):
    """Create a payment intent for Stripe."""
    course = get_object_or_404(Course, slug=slug)

    # Ensure user has a pending enrollment
    get_object_or_404(Enrollment, student=request.user, course=course, status="pending")

    try:
        # Create a PaymentIntent with the order amount and currency
        intent = stripe.PaymentIntent.create(
            amount=int(course.price * 100),  # Convert to cents
            currency="usd",
            metadata={
                "course_id": course.id,
                "user_id": request.user.id,
            },
        )
        return JsonResponse({"clientSecret": intent.client_secret})
    except Exception as e:
        return JsonResponse({"error": str(e)}, status=403)


@csrf_exempt
def stripe_webhook(request):
    """Stripe webhook endpoint for handling payment events."""
    payload = request.body
    sig_header = request.META.get("HTTP_STRIPE_SIGNATURE")

    try:
        event = stripe.Webhook.construct_event(payload, sig_header, settings.STRIPE_WEBHOOK_SECRET)
    except ValueError:
        # Invalid payload
        return HttpResponse(status=400)
    except stripe.error.SignatureVerificationError:
        # Invalid signature
        return HttpResponse(status=400)

    if event.type == "payment_intent.succeeded":
        payment_intent = event.data.object
        handle_successful_payment(payment_intent)
    elif event.type == "payment_intent.payment_failed":
        payment_intent = event.data.object
        handle_failed_payment(payment_intent)

    return HttpResponse(status=200)


def handle_successful_payment(payment_intent):
    """Handle successful payment by enrolling the user in the course."""
    # Get metadata from the payment intent
    course_id = payment_intent.metadata.get("course_id")
    user_id = payment_intent.metadata.get("user_id")

    # Create enrollment and payment records
    course = Course.objects.get(id=course_id)
    user = User.objects.get(id=user_id)

    # Create enrollment with pending status
    enrollment = Enrollment.objects.get_or_create(student=user, course=course, defaults={"status": "pending"})[0]

    # Update status to approved after successful payment
    enrollment.status = "approved"
    enrollment.save()

    # Send notifications
    send_enrollment_confirmation(enrollment)
    notify_teacher_new_enrollment(enrollment)


def handle_failed_payment(payment_intent):
    """Handle failed payment."""
    course_id = payment_intent.metadata.get("course_id")
    user_id = payment_intent.metadata.get("user_id")

    try:
        course = Course.objects.get(id=course_id)
        user = User.objects.get(id=user_id)
        enrollment = Enrollment.objects.get(student=user, course=course)
        enrollment.status = "pending"
        enrollment.save()
    except (Course.DoesNotExist, User.DoesNotExist, Enrollment.DoesNotExist):
        pass  # Log error or handle appropriately


@login_required
def update_course(request, slug):
    course = get_object_or_404(Course, slug=slug)
    if request.user != course.teacher:
        return HttpResponseForbidden()

    if request.method == "POST":
        form = CourseForm(request.POST, request.FILES, instance=course)
        if form.is_valid():
            form.save()
            return redirect("course_detail", slug=course.slug)
    else:
        form = CourseForm(instance=course)

    return render(request, "courses/update.html", {"form": form, "course": course})


@login_required
def mark_session_attendance(request, session_id):
    session = Session.objects.get(id=session_id)
    if request.user != session.course.teacher:
        messages.error(request, "Only the course teacher can mark attendance!")
        return redirect("course_detail", slug=session.course.slug)

    if request.method == "POST":
        for student_id, status in request.POST.items():
            if student_id.startswith("student_"):
                student_id = student_id.replace("student_", "")
                student = User.objects.get(id=student_id)
                attendance, created = SessionAttendance.objects.update_or_create(
                    session=session, student=student, defaults={"status": status}
                )
        messages.success(request, "Attendance marked successfully!")
        return redirect("course_detail", slug=session.course.slug)

    enrollments = session.course.enrollments.filter(status="approved")
    attendances = {att.student_id: att.status for att in session.attendances.all()}

    context = {
        "session": session,
        "enrollments": enrollments,
        "attendances": attendances,
    }
    return render(request, "courses/mark_attendance.html", context)


@login_required
def mark_session_completed(request, session_id):
    session = Session.objects.get(id=session_id)
    enrollment = request.user.enrollments.get(course=session.course)

    if enrollment.status != "approved":
        messages.error(request, "You must be enrolled in the course to mark sessions as completed!")
        return redirect("course_detail", slug=session.course.slug)

    progress, created = CourseProgress.objects.get_or_create(enrollment=enrollment)
    progress.completed_sessions.add(session)

    # Check for achievements
    if progress.completion_percentage == 100:
        Achievement.objects.get_or_create(
            student=request.user,
            course=session.course,
            achievement_type="completion",
            defaults={
                "title": "Course Completed!",
                "description": f"Completed all sessions in {session.course.title}",
            },
        )

    if progress.attendance_rate == 100:
        Achievement.objects.get_or_create(
            student=request.user,
            course=session.course,
            achievement_type="attendance",
            defaults={
                "title": "Perfect Attendance!",
                "description": f"Attended all sessions in {session.course.title}",
            },
        )

    messages.success(request, "Session marked as completed!")
    return redirect("course_detail", slug=session.course.slug)


@login_required
def student_progress(request, enrollment_id):
    enrollment = Enrollment.objects.get(id=enrollment_id)

    if request.user != enrollment.student and request.user != enrollment.course.teacher:
        messages.error(request, "You don't have permission to view this progress!")
        return redirect("course_detail", slug=enrollment.course.slug)

    progress, created = CourseProgress.objects.get_or_create(enrollment=enrollment)
    achievements = Achievement.objects.filter(student=enrollment.student, course=enrollment.course)

    past_sessions = enrollment.course.sessions.filter(start_time__lt=timezone.now())
    upcoming_sessions = enrollment.course.sessions.filter(start_time__gte=timezone.now())

    context = {
        "enrollment": enrollment,
        "progress": progress,
        "achievements": achievements,
        "past_sessions": past_sessions,
        "upcoming_sessions": upcoming_sessions,
        "stripe_public_key": (
            settings.STRIPE_PUBLISHABLE_KEY if enrollment.status == "pending" and enrollment.course.price > 0 else None
        ),
    }
    return render(request, "courses/student_progress.html", context)


@login_required
def course_progress_overview(request, slug):
    course = Course.objects.get(slug=slug)
    if request.user != course.teacher:
        messages.error(request, "Only the course teacher can view the progress overview!")
        return redirect("course_detail", slug=slug)

    enrollments = course.enrollments.filter(status="approved")
    progress_data = []

    for enrollment in enrollments:
        progress, created = CourseProgress.objects.get_or_create(enrollment=enrollment)
        attendance_data = (
            SessionAttendance.objects.filter(student=enrollment.student, session__course=course)
            .values("status")
            .annotate(count=models.Count("status"))
        )

        progress_data.append(
            {
                "enrollment": enrollment,
                "progress": progress,
                "attendance": attendance_data,
            }
        )

    context = {
        "course": course,
        "progress_data": progress_data,
    }
    return render(request, "courses/progress_overview.html", context)


@login_required
def upload_material(request, slug):
    course = get_object_or_404(Course, slug=slug)
    if request.user != course.teacher:
        return HttpResponseForbidden("You are not authorized to upload materials for this course.")

    if request.method == "POST":
        form = CourseMaterialForm(request.POST, request.FILES, course=course)
        if form.is_valid():
            material = form.save(commit=False)
            material.course = course
            material.save()
            messages.success(request, "Course material uploaded successfully!")
            return redirect("course_detail", slug=course.slug)
    else:
        form = CourseMaterialForm(course=course)

    return render(request, "courses/upload_material.html", {"form": form, "course": course})


@login_required
def delete_material(request, slug, material_id):
    material = get_object_or_404(CourseMaterial, id=material_id, course__slug=slug)
    if request.user != material.course.teacher:
        return HttpResponseForbidden("You are not authorized to delete this material.")

    if request.method == "POST":
        material.delete()
        messages.success(request, "Course material deleted successfully!")
        return redirect("course_detail", slug=slug)

    return render(request, "courses/delete_material_confirm.html", {"material": material})


@login_required
def download_material(request, slug, material_id):
    material = get_object_or_404(CourseMaterial, id=material_id, course__slug=slug)
    if not material.is_downloadable and request.user != material.course.teacher:
        return HttpResponseForbidden("This material is not available for download.")

    try:
        return FileResponse(material.file, as_attachment=True)
    except FileNotFoundError:
        messages.error(request, "The requested file could not be found.")
        return redirect("course_detail", slug=slug)


@login_required
@teacher_required
def course_marketing(request, slug):
    """View for managing course marketing and promotions."""
    course = get_object_or_404(Course, slug=slug, teacher=request.user)

    if request.method == "POST":
        action = request.POST.get("action")

        if action == "send_promotional_emails":
            send_course_promotion_email(
                course=course,
                subject=f"New Course Recommendation: {course.title}",
                template_name="course_promotion",
            )
            messages.success(request, "Promotional emails have been sent successfully.")

        elif action == "generate_social_content":
            social_content = generate_social_share_content(course)
            return JsonResponse({"social_content": social_content})

    # Get analytics and recommendations
    analytics = get_course_analytics(course)
    recommendations = get_promotion_recommendations(course)

    context = {
        "course": course,
        "analytics": analytics,
        "recommendations": recommendations,
    }

    return render(request, "courses/marketing.html", context)


@login_required
@teacher_required
def course_analytics(request, slug):
    """View for displaying detailed course analytics."""
    course = get_object_or_404(Course, slug=slug, teacher=request.user)
    analytics = get_course_analytics(course)

    if request.headers.get("X-Requested-With") == "XMLHttpRequest":
        return JsonResponse({"analytics": analytics})

    context = {
        "course": course,
        "analytics": analytics,
    }

    return render(request, "courses/analytics.html", context)


@login_required
def calendar_feed(request):
    """Generate and serve an iCal feed of the user's course sessions."""

    response = HttpResponse(generate_ical_feed(request.user), content_type="text/calendar")
    response["Content-Disposition"] = f'attachment; filename="{settings.SITE_NAME}-schedule.ics"'
    return response


@login_required
def calendar_links(request, session_id):
    """Get calendar links for a specific session."""

    session = get_object_or_404(Session, id=session_id)

    # Check if user has access to this session
    if not (
        request.user == session.course.teacher
        or request.user.enrollments.filter(course=session.course, status="approved").exists()
    ):
        return HttpResponseForbidden("You don't have access to this session.")

    links = {
        "google": generate_google_calendar_link(session),
        "outlook": generate_outlook_calendar_link(session),
    }

    if request.headers.get("X-Requested-With") == "XMLHttpRequest":
        return JsonResponse({"links": links})

    return render(
        request,
        "courses/calendar_links.html",
        {
            "session": session,
            "calendar_links": links,
        },
    )


def forum_categories(request):
    """Display all forum categories."""
    categories = ForumCategory.objects.all()
    return render(request, "web/forum/categories.html", {"categories": categories})


def forum_category(request, slug):
    """Display topics in a specific category."""
    category = get_object_or_404(ForumCategory, slug=slug)
    topics = category.topics.all()
    return render(request, "web/forum/category.html", {"category": category, "topics": topics})


def forum_topic(request, category_slug, topic_id):
    """Display a forum topic and its replies."""
    topic = get_object_or_404(ForumTopic, id=topic_id, category__slug=category_slug)

    # Get view count from WebRequest model
    view_count = (
        WebRequest.objects.filter(path=request.path).aggregate(total_views=models.Sum("count"))["total_views"] or 0
    )
    topic.views = view_count
    topic.save()

    # Handle POST requests for replies, etc.
    if request.method == "POST":
        action = request.POST.get("action")
        if action == "add_reply" and request.user.is_authenticated:
            content = request.POST.get("content")
            if content:
                ForumReply.objects.create(topic=topic, author=request.user, content=content)
                messages.success(request, "Reply added successfully.")
                return redirect("forum_topic", category_slug=category_slug, topic_id=topic_id)
        elif action == "delete_reply" and request.user.is_authenticated:
            reply_id = request.POST.get("reply_id")
            reply = get_object_or_404(ForumReply, id=reply_id, author=request.user)
            reply.delete()
            messages.success(request, "Reply deleted successfully.")
            return redirect("forum_topic", category_slug=category_slug, topic_id=topic_id)
        elif action == "delete_topic" and request.user == topic.author:
            topic.delete()
            messages.success(request, "Topic deleted successfully.")
            return redirect("forum_category", slug=category_slug)

    replies = topic.replies.select_related("author").order_by("created_at")
    return render(request, "web/forum/topic.html", {"topic": topic, "replies": replies})


@login_required
def create_topic(request, category_slug):
    """Create a new forum topic."""
    category = get_object_or_404(ForumCategory, slug=category_slug)

    if request.method == "POST":
        form = ForumTopicForm(request.POST)
        if form.is_valid():
            topic = ForumTopic.objects.create(
                category=category,
                author=request.user,
                title=form.cleaned_data["title"],
                content=form.cleaned_data["content"],
            )
            messages.success(request, "Topic created successfully!")
            return redirect("forum_topic", category_slug=category_slug, topic_id=topic.id)
    else:
        form = ForumTopicForm()

    return render(request, "web/forum/create_topic.html", {"category": category, "form": form})


@login_required
def peer_connections(request):
    """Display user's peer connections."""
    sent_connections = request.user.sent_connections.all()
    received_connections = request.user.received_connections.all()
    return render(
        request,
        "web/peer/connections.html",
        {
            "sent_connections": sent_connections,
            "received_connections": received_connections,
        },
    )


@login_required
def send_connection_request(request, user_id):
    """Send a peer connection request."""
    receiver = get_object_or_404(User, id=user_id)

    if request.user == receiver:
        messages.error(request, "You cannot connect with yourself!")
        return redirect("peer_connections")

    connection, created = PeerConnection.objects.get_or_create(
        sender=request.user, receiver=receiver, defaults={"status": "pending"}
    )

    if created:
        messages.success(request, f"Connection request sent to {receiver.username}!")
    else:
        messages.info(request, f"Connection request already sent to {receiver.username}.")

    return redirect("peer_connections")


@login_required
def handle_connection_request(request, connection_id, action):
    """Accept or reject a peer connection request."""
    connection = get_object_or_404(PeerConnection, id=connection_id, receiver=request.user, status="pending")

    if action == "accept":
        connection.status = "accepted"
        messages.success(request, f"Connection with {connection.sender.username} accepted!")
    elif action == "reject":
        connection.status = "rejected"
        messages.info(request, f"Connection with {connection.sender.username} rejected.")

    connection.save()
    return redirect("peer_connections")


@login_required
def peer_messages(request, user_id):
    """Display and handle messages with a peer."""
    peer = get_object_or_404(User, id=user_id)

    # Check if users are connected
    connection = PeerConnection.objects.filter(
        (Q(sender=request.user, receiver=peer) | Q(sender=peer, receiver=request.user)),
        status="accepted",
    ).first()

    if not connection:
        messages.error(request, "You must be connected with this user to send messages.")
        return redirect("peer_connections")

    if request.method == "POST":
        content = request.POST.get("content")
        if content:
            PeerMessage.objects.create(sender=request.user, receiver=peer, content=content)
            messages.success(request, "Message sent!")

    # Get conversation messages
    messages_list = PeerMessage.objects.filter(
        (Q(sender=request.user, receiver=peer) | Q(sender=peer, receiver=request.user))
    ).order_by("created_at")

    # Mark received messages as read
    messages_list.filter(sender=peer, receiver=request.user, is_read=False).update(is_read=True)

    return render(request, "web/peer/messages.html", {"peer": peer, "messages": messages_list})


@login_required
def study_groups(request, course_id):
    """Display study groups for a course."""
    course = get_object_or_404(Course, id=course_id)
    groups = course.study_groups.all()

    if request.method == "POST":
        name = request.POST.get("name")
        description = request.POST.get("description")
        max_members = request.POST.get("max_members", 10)
        is_private = request.POST.get("is_private", False)

        if name and description:
            group = StudyGroup.objects.create(
                course=course,
                creator=request.user,
                name=name,
                description=description,
                max_members=max_members,
                is_private=is_private,
            )
            group.members.add(request.user)
            messages.success(request, "Study group created successfully!")
            return redirect("study_group_detail", group_id=group.id)

    return render(request, "web/study/groups.html", {"course": course, "groups": groups})


@login_required
def study_group_detail(request, group_id):
    """Display study group details and handle join/leave requests."""
    group = get_object_or_404(StudyGroup, id=group_id)

    if request.method == "POST":
        action = request.POST.get("action")

        if action == "join":
            if group.members.count() >= group.max_members:
                messages.error(request, "This group is full!")
            else:
                group.members.add(request.user)
                messages.success(request, f"You have joined {group.name}!")

        elif action == "leave":
            if request.user == group.creator:
                messages.error(request, "Group creator cannot leave the group!")
            else:
                group.members.remove(request.user)
                messages.info(request, f"You have left {group.name}.")

    return render(request, "web/study/group_detail.html", {"group": group})


# API Views
@login_required
def api_course_list(request):
    """API endpoint for listing courses."""
    courses = Course.objects.filter(status="published")
    data = [
        {
            "id": course.id,
            "title": course.title,
            "description": course.description,
            "teacher": course.teacher.username,
            "price": str(course.price),
            "subject": course.subject,
            "level": course.level,
            "slug": course.slug,
        }
        for course in courses
    ]
    return JsonResponse(data, safe=False)


@login_required
@teacher_required
def api_course_create(request):
    """API endpoint for creating a course."""
    if request.method != "POST":
        return JsonResponse({"error": "Only POST method is allowed"}, status=405)

    data = json.loads(request.body)
    course = Course.objects.create(
        teacher=request.user,
        title=data["title"],
        description=data["description"],
        learning_objectives=data["learning_objectives"],
        prerequisites=data.get("prerequisites", ""),
        price=data["price"],
        max_students=data["max_students"],
        subject=data["subject"],
        level=data["level"],
    )
    return JsonResponse(
        {
            "id": course.id,
            "title": course.title,
            "slug": course.slug,
        },
        status=201,
    )


@login_required
def api_course_detail(request, slug):
    """API endpoint for course details."""
    course = get_object_or_404(Course, slug=slug)
    data = {
        "id": course.id,
        "title": course.title,
        "description": course.description,
        "teacher": course.teacher.username,
        "price": str(course.price),
        "subject": course.subject,
        "level": course.level,
        "prerequisites": course.prerequisites,
        "learning_objectives": course.learning_objectives,
        "max_students": course.max_students,
        "available_spots": course.available_spots,
        "average_rating": course.average_rating,
    }
    return JsonResponse(data)


@login_required
def api_enroll(request, course_slug):
    """API endpoint for course enrollment."""
    if request.method != "POST":
        return JsonResponse({"error": "Only POST method is allowed"}, status=405)

    course = get_object_or_404(Course, slug=course_slug)
    if request.user.enrollments.filter(course=course).exists():
        return JsonResponse({"error": "Already enrolled"}, status=400)

    enrollment = Enrollment.objects.create(
        student=request.user,
        course=course,
        status="pending",
    )
    return JsonResponse(
        {
            "id": enrollment.id,
            "status": enrollment.status,
        },
        status=201,
    )


@login_required
def api_enrollments(request):
    """API endpoint for listing user enrollments."""
    enrollments = request.user.enrollments.all()
    data = [
        {
            "id": enrollment.id,
            "course": {
                "id": enrollment.course.id,
                "title": enrollment.course.title,
                "slug": enrollment.course.slug,
            },
            "status": enrollment.status,
            "enrollment_date": enrollment.enrollment_date.isoformat(),
        }
        for enrollment in enrollments
    ]
    return JsonResponse(data, safe=False)


@login_required
def api_session_list(request, course_slug):
    """API endpoint for listing course sessions."""
    course = get_object_or_404(Course, slug=course_slug)
    sessions = course.sessions.all()
    data = [
        {
            "id": session.id,
            "title": session.title,
            "description": session.description,
            "start_time": session.start_time.isoformat(),
            "end_time": session.end_time.isoformat(),
            "is_virtual": session.is_virtual,
        }
        for session in sessions
    ]
    return JsonResponse(data, safe=False)


@login_required
def api_session_detail(request, pk):
    """API endpoint for session details."""
    session = get_object_or_404(Session, pk=pk)
    data = {
        "id": session.id,
        "title": session.title,
        "description": session.description,
        "start_time": session.start_time.isoformat(),
        "end_time": session.end_time.isoformat(),
        "is_virtual": session.is_virtual,
        "meeting_link": session.meeting_link if session.is_virtual else None,
        "location": session.location if not session.is_virtual else None,
    }
    return JsonResponse(data)


@login_required
def api_forum_topic_create(request):
    """API endpoint for creating forum topics."""
    if request.method != "POST":
        return JsonResponse({"error": "Only POST method is allowed"}, status=405)

    data = json.loads(request.body)
    category = get_object_or_404(ForumCategory, id=data["category"])
    topic = ForumTopic.objects.create(
        title=data["title"],
        content=data["content"],
        category=category,
        author=request.user,
    )
    return JsonResponse(
        {
            "id": topic.id,
            "title": topic.title,
        },
        status=201,
    )


@login_required
def api_forum_reply_create(request):
    """API endpoint for creating forum replies."""
    if request.method != "POST":
        return JsonResponse({"error": "Only POST method is allowed"}, status=405)

    data = json.loads(request.body)
    topic = get_object_or_404(ForumTopic, id=data["topic"])
    reply = ForumReply.objects.create(
        topic=topic,
        content=data["content"],
        author=request.user,
    )
    return JsonResponse(
        {
            "id": reply.id,
            "content": reply.content,
        },
        status=201,
    )


@login_required
def session_detail(request, session_id):
    try:
        session = get_object_or_404(Session, id=session_id)

        # Check access rights
        if not (
            request.user == session.course.teacher
            or request.user.enrollments.filter(course=session.course, status="approved").exists()
        ):
            return HttpResponseForbidden("You don't have access to this session")

        context = {
            "session": session,
            "is_teacher": request.user == session.course.teacher,
            "now": timezone.now(),
        }

        return render(request, "web/study/session_detail.html", context)

    except Session.DoesNotExist:
        messages.error(request, "Session not found")
        return redirect("course_search")
    except Exception as e:
        if settings.DEBUG:
            raise e
        messages.error(request, "An error occurred while loading the session")
        return redirect("index")


def blog_list(request):
    blog_posts = BlogPost.objects.filter(status="published").order_by("-published_at")
    tags = BlogPost.objects.values_list("tags", flat=True).distinct()
    # Split comma-separated tags and get unique values
    unique_tags = sorted(set(tag.strip() for tags_str in tags if tags_str for tag in tags_str.split(",")))

    return render(request, "blog/list.html", {"blog_posts": blog_posts, "tags": unique_tags})


def blog_tag(request, tag):
    """View for filtering blog posts by tag."""
    blog_posts = BlogPost.objects.filter(status="published", tags__icontains=tag).order_by("-published_at")
    tags = BlogPost.objects.values_list("tags", flat=True).distinct()
    # Split comma-separated tags and get unique values
    unique_tags = sorted(set(tag.strip() for tags_str in tags if tags_str for tag in tags_str.split(",")))

    return render(request, "blog/list.html", {"blog_posts": blog_posts, "tags": unique_tags, "current_tag": tag})


@login_required
def create_blog_post(request):
    if request.method == "POST":
        form = BlogPostForm(request.POST, request.FILES)
        if form.is_valid():
            post = form.save(commit=False)
            post.author = request.user
            post.save()
            messages.success(request, "Blog post created successfully!")
            return redirect("blog_detail", slug=post.slug)
    else:
        form = BlogPostForm()

    return render(request, "blog/create.html", {"form": form})


def blog_detail(request, slug):
    """Display a blog post and its comments."""
    post = get_object_or_404(BlogPost, slug=slug, status="published")
    comments = post.comments.filter(is_approved=True).order_by("created_at")

    if request.method == "POST":
        if not request.user.is_authenticated:
            messages.error(request, "Please log in to comment.")
            return redirect("account_login")

        comment_content = request.POST.get("content")
        if comment_content:
            comment = BlogComment.objects.create(
                post=post, author=request.user, content=comment_content, is_approved=True  # Auto-approve for now
            )
            messages.success(request, f"Comment #{comment.id} added successfully!")
            return redirect("blog_detail", slug=slug)

    # Get view count from WebRequest
    view_count = WebRequest.objects.filter(path=request.path).aggregate(total_views=Sum("count"))["total_views"] or 0

    context = {
        "post": post,
        "comments": comments,
        "view_count": view_count,
    }
    return render(request, "blog/detail.html", context)


@login_required
def student_dashboard(request):
    """Dashboard view for students showing their enrollments, progress, and upcoming sessions."""
    if request.user.profile.is_teacher:
        messages.error(request, "This dashboard is for students only.")
        return redirect("profile")

    enrollments = Enrollment.objects.filter(student=request.user).select_related("course")
    upcoming_sessions = Session.objects.filter(
        course__enrollments__student=request.user, start_time__gt=timezone.now()
    ).order_by("start_time")[:5]

    # Get progress for each enrollment
    progress_data = []
    total_progress = 0
    for enrollment in enrollments:
        progress, _ = CourseProgress.objects.get_or_create(enrollment=enrollment)
        progress_data.append(
            {
                "enrollment": enrollment,
                "progress": progress,
            }
        )
        total_progress += progress.completion_percentage

    # Calculate average progress
    avg_progress = round(total_progress / len(progress_data)) if progress_data else 0

    context = {
        "enrollments": enrollments,
        "upcoming_sessions": upcoming_sessions,
        "progress_data": progress_data,
        "avg_progress": avg_progress,
    }
    return render(request, "dashboard/student.html", context)


@login_required
@teacher_required
def teacher_dashboard(request):
    """Dashboard view for teachers showing their courses, student progress, and upcoming sessions."""
    courses = Course.objects.filter(teacher=request.user)
    upcoming_sessions = Session.objects.filter(course__teacher=request.user, start_time__gt=timezone.now()).order_by(
        "start_time"
    )[:5]

    # Get enrollment and progress stats for each course
    course_stats = []
    total_students = 0
    total_completed = 0
    total_earnings = Decimal("0.00")
    for course in courses:
        enrollments = course.enrollments.filter(status="approved")
        course_total_students = enrollments.count()
        course_completed = enrollments.filter(status="completed").count()
        total_students += course_total_students
        total_completed += course_completed
        # Calculate earnings (90% of course price for each enrollment, 10% platform fee)
        course_earnings = Decimal(str(course_total_students)) * course.price * Decimal("0.9")
        total_earnings += course_earnings
        course_stats.append(
            {
                "course": course,
                "total_students": course_total_students,
                "completed": course_completed,
                "completion_rate": (course_completed / course_total_students * 100) if course_total_students > 0 else 0,
                "earnings": course_earnings,
            }
        )

    # Get the teacher's storefront if it exists
    storefront = Storefront.objects.filter(teacher=request.user).first()

    context = {
        "courses": courses,
        "upcoming_sessions": upcoming_sessions,
        "course_stats": course_stats,
        "completion_rate": (total_completed / total_students * 100) if total_students > 0 else 0,
        "total_earnings": round(total_earnings, 2),
        "storefront": storefront,
    }
    return render(request, "dashboard/teacher.html", context)


def custom_404(request, exception):
    """Custom 404 error handler"""
    return render(request, "404.html", status=404)


def custom_500(request):
    """Custom 500 error handler"""
    return render(request, "500.html", status=500)


def custom_429(request, exception=None):
    """Custom 429 error page."""
    return render(request, "429.html", status=429)


def cart_view(request):
    """View the shopping cart."""
    cart = get_or_create_cart(request)
    return render(request, "cart/cart.html", {"cart": cart, "stripe_public_key": settings.STRIPE_PUBLISHABLE_KEY})


def add_course_to_cart(request, course_id):
    """Add a course to the cart."""
    course = get_object_or_404(Course, id=course_id)
    cart = get_or_create_cart(request)

    # Try to get or create the cart item
    cart_item, created = CartItem.objects.get_or_create(cart=cart, course=course, defaults={"session": None})

    if created:
        messages.success(request, f"{course.title} added to cart.")
    else:
        messages.info(request, f"{course.title} is already in your cart.")

    return redirect("cart_view")


def add_session_to_cart(request, session_id):
    """Add an individual session to the cart."""
    session = get_object_or_404(Session, id=session_id)
    cart = get_or_create_cart(request)

    # Try to get or create the cart item
    cart_item, created = CartItem.objects.get_or_create(cart=cart, session=session, defaults={"course": None})

    if created:
        messages.success(request, f"{session.title} added to cart.")
    else:
        messages.info(request, f"{session.title} is already in your cart.")

    return redirect("cart_view")


def remove_from_cart(request, item_id):
    """Remove an item from the shopping cart."""
    cart = get_or_create_cart(request)
    item = get_object_or_404(CartItem, id=item_id, cart=cart)
    item.delete()
    messages.success(request, "Item removed from cart.")
    return redirect("cart_view")


def create_cart_payment_intent(request):
    """Create a payment intent for the entire cart."""
    cart = get_or_create_cart(request)

    if not cart.items.exists():
        return JsonResponse({"error": "Cart is empty"}, status=400)

    try:
        # Create a PaymentIntent with the cart total
        intent = stripe.PaymentIntent.create(
            amount=int(cart.total * 100),  # Convert to cents
            currency="usd",
            metadata={
                "cart_id": cart.id,
                "user_id": request.user.id if request.user.is_authenticated else None,
                "session_key": request.session.session_key if not request.user.is_authenticated else None,
            },
        )
        return JsonResponse({"clientSecret": intent.client_secret})
    except Exception as e:
        return JsonResponse({"error": str(e)}, status=403)


def checkout_success(request):
    """Handle successful checkout and payment confirmation."""
    payment_intent_id = request.GET.get("payment_intent")

    if not payment_intent_id:
        messages.error(request, "No payment information found.")
        return redirect("cart_view")

    try:
        # Verify the payment intent
        payment_intent = stripe.PaymentIntent.retrieve(payment_intent_id)

        if payment_intent.status != "succeeded":
            messages.error(request, "Payment was not successful.")
            return redirect("cart_view")

        cart = get_or_create_cart(request)

        if not cart.items.exists():
            messages.error(request, "Cart is empty.")
            return redirect("cart_view")

        # Handle guest checkout
        if not request.user.is_authenticated:
            email = payment_intent.receipt_email
            if not email:
                messages.error(request, "No email provided for guest checkout.")
                return redirect("cart_view")

            # Create a new user account with transaction and better username generation
            with transaction.atomic():
                base_username = email.split("@")[0][:15]  # Limit length
                timestamp = timezone.now().strftime("%Y%m%d%H%M%S")
                username = f"{base_username}_{timestamp}"

                # In the unlikely case of a collision, append random string
                while User.objects.filter(username=username).exists():
                    username = f"{base_username}_{timestamp}_{get_random_string(4)}"

                # Create the user
                user = User.objects.create_user(
                    username=username,
                    email=email,
                    password=get_random_string(length=32),  # Random password for reset
                )

                # Associate the cart with the new user
                cart.user = user
                cart.session_key = ""  # Empty string instead of None
                cart.save()

                # Send welcome email with password reset link
                send_welcome_email(user)

                # Log in the new user
                login(request, user, backend="django.contrib.auth.backends.ModelBackend")
        else:
            user = request.user

        # Lists to track enrollments for the receipt
        enrollments = []
        session_enrollments = []
        goods_items = []
        total_amount = 0

        # Define shipping_address
        shipping_address = request.POST.get("address") if cart.has_goods else None

        # Check if the cart contains goods requiring shipping
        has_goods = any(item.goods for item in cart.items.all())

        # Extract shipping address from Stripe PaymentIntent
        shipping_address = None
        if has_goods:
            shipping_data = getattr(payment_intent, "shipping", None)
            if shipping_data:
                # Construct structured shipping address
                shipping_address = {
                    "line1": shipping_data.address.line1,
                    "line2": shipping_data.address.line2 or "",
                    "city": shipping_data.address.city,
                    "state": shipping_data.address.state,
                    "postal_code": shipping_data.address.postal_code,
                    "country": shipping_data.address.country,
                }

        # Create the Order with shipping address
        order = Order.objects.create(
            user=user,  # User is defined earlier in guest/auth logic
            total_price=0,  # Updated later
            status="completed",
            shipping_address=shipping_address,
            terms_accepted=True,
        )

        storefront = None
        # Process enrollments
        for item in cart.items.all():
            if item.course:
                # Create enrollment for full course
                enrollment = Enrollment.objects.create(
                    student=user, course=item.course, status="approved", payment_intent_id=payment_intent_id
                )
                # Create progress tracker
                CourseProgress.objects.create(enrollment=enrollment)
                enrollments.append(enrollment)
                total_amount += item.course.price

                # Send confirmation emails
                send_enrollment_confirmation(enrollment)
                notify_teacher_new_enrollment(enrollment)

            elif item.session:
                # Create enrollment for individual session
                session_enrollment = SessionEnrollment.objects.create(
                    student=user, session=item.session, status="approved", payment_intent_id=payment_intent_id
                )
                session_enrollments.append(session_enrollment)
                total_amount += item.session.price

            elif item.goods:
                # Track goods items for the receipt
                goods_items.append(item)
                total_amount += item.final_price

                # Create order item for goods
                OrderItem.objects.create(
                    order=order,
                    goods=item.goods,
                    quantity=1,
                    price_at_purchase=item.goods.price,
                    discounted_price_at_purchase=item.goods.discount_price,
                )
                # Capture storefront from the first goods item
                if not storefront:
                    storefront = item.goods.storefront

        # Update order details
        order.total_price = total_amount
        if storefront:
            order.storefront = goods_items[0].goods.storefront
        order.save()

        # Clear the cart
        cart.items.all().delete()

        if storefront:
            order.storefront = storefront
            order.save(update_fields=["storefront"])

        # Render the receipt page
        return render(
            request,
            "cart/receipt.html",
            {
                "payment_intent_id": payment_intent_id,
                "order_date": timezone.now(),
                "user": user,
                "enrollments": enrollments,
                "session_enrollments": session_enrollments,
                "goods_items": goods_items,
                "total": total_amount,
                "order": order,
                "shipping_address": shipping_address,
            },
        )

    except stripe.error.StripeError as e:
        # send slack message
        send_slack_message(f"Payment verification failed: {str(e)}")
        messages.error(request, f"Payment verification failed: {str(e)}")
        return redirect("cart_view")
    except Exception as e:
        # send slack message
        send_slack_message(f"Failed to process checkout: {str(e)}")
        messages.error(request, f"Failed to process checkout: {str(e)}")
        return redirect("cart_view")


def send_welcome_email(user):
    """Send welcome email to newly created users after guest checkout."""
    if not user.email:
        raise ValueError("User must have an email address to send welcome email")

    reset_url = reverse("account_reset_password")
    context = {
        "user": user,
        "reset_url": reset_url,
    }

    html_message = render_to_string("emails/welcome_guest.html", context)
    text_message = render_to_string("emails/welcome_guest.txt", context)

    send_mail(
        subject="Welcome to Your New Learning Account",
        message=text_message,
        html_message=html_message,
        from_email=settings.DEFAULT_FROM_EMAIL,
        recipient_list=[user.email],
    )


@login_required
def edit_session(request, session_id):
    """Edit an existing session."""
    session = get_object_or_404(Session, id=session_id)

    # Check if user is the course teacher
    if request.user != session.course.teacher:
        messages.error(request, "Only the course teacher can edit sessions!")
        return redirect("course_detail", slug=session.course.slug)

    if request.method == "POST":
        form = SessionForm(request.POST, instance=session)
        if form.is_valid():
            form.save()
            messages.success(request, "Session updated successfully!")
            return redirect("course_detail", slug=session.course.slug)
    else:
        form = SessionForm(instance=session)

    return render(request, "courses/edit_session.html", {"form": form, "session": session, "course": session.course})


@login_required
def invite_student(request, course_id):
    course = get_object_or_404(Course, id=course_id)

    # Check if user is the teacher of this course
    if course.teacher != request.user:
        messages.error(request, "You are not authorized to invite students to this course.")
        return redirect("course_detail", slug=course.slug)

    if request.method == "POST":
        form = InviteStudentForm(request.POST)
        if form.is_valid():
            email = form.cleaned_data["email"]
            message = form.cleaned_data.get("message", "")

            # Generate course URL
            course_url = request.build_absolute_uri(reverse("course_detail", args=[course.slug]))

            # Send invitation email
            context = {
                "course": course,
                "teacher": request.user,
                "message": message,
                "course_url": course_url,
            }
            html_message = render_to_string("emails/course_invitation.html", context)
            text_message = f"""
You have been invited to join {course.title}!

Message from {request.user.get_full_name() or request.user.username}:
{message}

Course Price: ${course.price}

Click here to view the course: {course_url}
"""

            try:
                send_mail(
                    f"Invitation to join {course.title}",
                    text_message,
                    settings.DEFAULT_FROM_EMAIL,
                    [email],
                    html_message=html_message,
                )
                messages.success(request, f"Invitation sent to {email}")
                return redirect("course_detail", slug=course.slug)
            except Exception:
                messages.error(request, "Failed to send invitation email. Please try again.")
    else:
        form = InviteStudentForm()

    context = {
        "course": course,
        "form": form,
    }
    return render(request, "courses/invite.html", context)


def terms(request):
    """Display the terms of service page."""
    return render(request, "terms.html")


@login_required
@teacher_required
def stripe_connect_onboarding(request):
    """Start the Stripe Connect onboarding process for teachers."""
    if not request.user.profile.is_teacher:
        messages.error(request, "Only teachers can set up payment accounts.")
        return redirect("profile")

    try:
        if not request.user.profile.stripe_account_id:
            # Create a new Stripe Connect account
            account = stripe.Account.create(
                type="express",
                country="US",
                email=request.user.email,
                capabilities={
                    "card_payments": {"requested": True},
                    "transfers": {"requested": True},
                },
            )

            # Save the account ID to the user's profile
            request.user.profile.stripe_account_id = account.id
            request.user.profile.save()

        # Create an account link for onboarding
        account_link = stripe.AccountLink.create(
            account=request.user.profile.stripe_account_id,
            refresh_url=request.build_absolute_uri(reverse("stripe_connect_onboarding")),
            return_url=request.build_absolute_uri(reverse("profile")),
            type="account_onboarding",
        )

        return redirect(account_link.url)

    except stripe.error.StripeError as e:
        messages.error(request, f"Failed to set up Stripe account: {str(e)}")
        return redirect("profile")


@csrf_exempt
def stripe_connect_webhook(request):
    """Handle Stripe Connect account updates."""
    payload = request.body
    sig_header = request.META.get("HTTP_STRIPE_SIGNATURE")

    try:
        event = stripe.Webhook.construct_event(payload, sig_header, settings.STRIPE_CONNECT_WEBHOOK_SECRET)
    except ValueError:
        return HttpResponse(status=400)
    except stripe.error.SignatureVerificationError:
        return HttpResponse(status=400)

    if event.type == "account.updated":
        account = event.data.object
        try:
            profile = Profile.objects.get(stripe_account_id=account.id)
            if account.charges_enabled and account.payouts_enabled:
                profile.stripe_account_status = "verified"
            else:
                profile.stripe_account_status = "pending"
            profile.save()
        except Profile.DoesNotExist:
            return HttpResponse(status=404)

    return HttpResponse(status=200)


@login_required
def create_forum_category(request):
    """Create a new forum category."""
    if request.method == "POST":
        form = ForumCategoryForm(request.POST)
        if form.is_valid():
            category = form.save()
            messages.success(request, f"Forum category '{category.name}' created successfully!")
            return redirect("forum_category", slug=category.slug)
    else:
        form = ForumCategoryForm()

    return render(request, "web/forum/create_category.html", {"form": form})


@login_required
def edit_topic(request, topic_id):
    """Edit an existing forum topic."""
    topic = get_object_or_404(ForumTopic, id=topic_id)

    # Check if user is the author of the topic
    if request.user != topic.author:
        messages.error(request, "You don't have permission to edit this topic.")
        return redirect("forum_topic", category_slug=topic.category.slug, topic_id=topic.id)

    if request.method == "POST":
        form = ForumTopicForm(request.POST)
        if form.is_valid():
            topic.title = form.cleaned_data["title"]
            topic.content = form.cleaned_data["content"]
            topic.save()
            messages.success(request, "Topic updated successfully!")
            return redirect("forum_topic", category_slug=topic.category.slug, topic_id=topic.id)
    else:
        form = ForumTopicForm(initial={"title": topic.title, "content": topic.content})

    return render(
        request,
        "web/forum/create_topic.html",
        {"form": form, "category": topic.category, "is_edit": True, "topic": topic},
    )


def get_course_calendar(request, slug):
    """AJAX endpoint to get calendar data for a course."""
    course = get_object_or_404(Course, slug=slug)
    today = timezone.now().date()
    calendar_weeks = []

    # Get current month and year from query parameters
    year = int(request.GET.get("year", today.year))
    month = int(request.GET.get("month", today.month))
    current_month = timezone.datetime(year, month, 1).date()

    # Get previous and next month for navigation
    if month == 1:
        prev_month = {"year": year - 1, "month": 12}
    else:
        prev_month = {"year": year, "month": month - 1}

    if month == 12:
        next_month = {"year": year + 1, "month": 1}
    else:
        next_month = {"year": year, "month": month + 1}

    # Get sessions for the current month
    month_sessions = course.sessions.filter(start_time__year=year, start_time__month=month).order_by("start_time")

    # Generate calendar data
    cal = calendar.monthcalendar(year, month)

    for week in cal:
        calendar_week = []
        for day in week:
            if day == 0:
                calendar_week.append({"date": None, "has_session": False, "is_today": False})
            else:
                date = timezone.datetime(year, month, day).date()
                sessions_on_day = [s for s in month_sessions if s.start_time.date() == date]
                calendar_week.append(
                    {
                        "date": date.isoformat() if date else None,
                        "has_session": bool(sessions_on_day),
                        "is_today": date == today,
                    }
                )
        calendar_weeks.append(calendar_week)

    data = {
        "calendar_weeks": calendar_weeks,
        "current_month": current_month.strftime("%B %Y"),
        "prev_month": prev_month,
        "next_month": next_month,
    }

    return JsonResponse(data)


@login_required
def create_calendar(request):
    if request.method == "POST":
        title = request.POST.get("title")
        description = request.POST.get("description")
        try:
            month = int(request.POST.get("month"))
            year = int(request.POST.get("year"))

            # Validate month is between 0-11
            if not 0 <= month <= 11:
                return JsonResponse({"success": False, "error": "Month must be between 0 and 11"}, status=400)

            calendar = EventCalendar.objects.create(
                title=title, description=description, creator=request.user, month=month, year=year
            )

            return JsonResponse({"success": True, "calendar_id": calendar.id, "share_token": calendar.share_token})
        except (ValueError, TypeError):
            return JsonResponse({"success": False, "error": "Invalid month or year"}, status=400)

    return render(request, "calendar/create.html")


def view_calendar(request, share_token):
    calendar = get_object_or_404(EventCalendar, share_token=share_token)
    return render(request, "calendar/view.html", {"calendar": calendar})


@require_POST
def add_time_slot(request, share_token):
    try:
        with transaction.atomic():
            calendar = get_object_or_404(EventCalendar, share_token=share_token)
            name = request.POST.get("name")
            day = int(request.POST.get("day"))
            start_time = request.POST.get("start_time")
            end_time = request.POST.get("end_time")

            # Create the time slot
            TimeSlot.objects.create(calendar=calendar, name=name, day=day, start_time=start_time, end_time=end_time)

            return JsonResponse({"success": True})
    except IntegrityError:
        return JsonResponse({"success": False, "error": "You already have a time slot for this day"}, status=400)
    except Exception as e:
        return JsonResponse({"success": False, "error": str(e)}, status=400)


@require_POST
def remove_time_slot(request, share_token):
    calendar = get_object_or_404(EventCalendar, share_token=share_token)
    name = request.POST.get("name")
    day = int(request.POST.get("day"))

    TimeSlot.objects.filter(calendar=calendar, name=name, day=day).delete()

    return JsonResponse({"success": True})


@require_GET
def get_calendar_data(request, share_token):
    calendar = get_object_or_404(EventCalendar, share_token=share_token)
    slots = TimeSlot.objects.filter(calendar=calendar)

    data = {
        "title": calendar.title,
        "description": calendar.description,
        "month": calendar.month,
        "year": calendar.year,
        "slots": [
            {
                "name": slot.name,
                "day": slot.day,
                "start_time": slot.start_time.strftime("%H:%M"),
                "end_time": slot.end_time.strftime("%H:%M"),
            }
            for slot in slots
        ],
    }

    return JsonResponse(data)


def system_status(request):
    """Check system status including SendGrid API connectivity and disk space usage."""
    status = {
        "sendgrid": {"status": "unknown", "message": "", "api_key_configured": False},
        "disk_space": {"status": "unknown", "message": "", "usage": {}},
        "timestamp": timezone.now(),
    }

    # Check SendGrid
    sendgrid_api_key = os.getenv("SENDGRID_PASSWORD")
    if sendgrid_api_key:
        status["sendgrid"]["api_key_configured"] = True
        try:
            print("Checking SendGrid API...")
            response = requests.get(
                "https://api.sendgrid.com/v3/user/account",
                headers={"Authorization": f"Bearer {sendgrid_api_key}"},
                timeout=5,
            )
            if response.status_code == 200:
                status["sendgrid"]["status"] = "ok"
                status["sendgrid"]["message"] = "Successfully connected to SendGrid API"
            else:
                status["sendgrid"]["status"] = "error"
                status["sendgrid"]["message"] = f"Unexpected response: {response.status_code}"
        except requests.exceptions.RequestException as e:
            status["sendgrid"]["status"] = "error"
            status["sendgrid"]["message"] = f"API Error: {str(e)}"
    else:
        status["sendgrid"]["status"] = "error"
        status["sendgrid"]["message"] = "SendGrid API key not configured"

    # Check disk space
    try:
        total, used, free = shutil.disk_usage("/")
        total_gb = total / (2**30)  # Convert to GB
        used_gb = used / (2**30)
        free_gb = free / (2**30)
        usage_percent = (used / total) * 100

        status["disk_space"]["usage"] = {
            "total_gb": round(total_gb, 2),
            "used_gb": round(used_gb, 2),
            "free_gb": round(free_gb, 2),
            "percent": round(usage_percent, 1),
        }

        # Set status based on usage percentage
        if usage_percent >= 90:
            status["disk_space"]["status"] = "error"
            status["disk_space"]["message"] = "Critical: Disk usage above 90%"
        elif usage_percent >= 80:
            status["disk_space"]["status"] = "warning"
            status["disk_space"]["message"] = "Warning: Disk usage above 80%"
        else:
            status["disk_space"]["status"] = "ok"
            status["disk_space"]["message"] = "Disk space usage is normal"
    except Exception as e:
        status["disk_space"]["status"] = "error"
        status["disk_space"]["message"] = f"Error checking disk space: {str(e)}"

    return render(request, "status.html", {"status": status})


@login_required
@teacher_required
def message_enrolled_students(request, slug):
    """Send an email to all enrolled students in a course."""
    course = get_object_or_404(Course, slug=slug, teacher=request.user)

    if request.method == "POST":
        title = request.POST.get("title")
        message = request.POST.get("message")

        if title and message:
            # Get all enrolled students
            enrolled_students = User.objects.filter(
                enrollments__course=course, enrollments__status="approved"
            ).distinct()

            # Send email to each student
            for student in enrolled_students:
                send_mail(
                    subject=f"[{course.title}] {title}",
                    message=message,
                    from_email=settings.DEFAULT_FROM_EMAIL,
                    recipient_list=[student.email],
                    fail_silently=True,
                )

            messages.success(request, "Email sent successfully to all enrolled students!")
            return redirect("course_detail", slug=slug)
        else:
            messages.error(request, "Both title and message are required!")

    return render(request, "courses/message_students.html", {"course": course})


def message_teacher(request, teacher_id):
    """Send a message to a teacher."""
    teacher = get_object_or_404(get_user_model(), id=teacher_id)
    if not teacher.profile.is_teacher:
        messages.error(request, "This user is not a teacher.")
        return redirect("index")

    if request.method == "POST":
        form = MessageTeacherForm(request.POST, user=request.user)
        if form.is_valid():
            # Prepare email content
            if request.user.is_authenticated:
                sender_name = request.user.get_full_name() or request.user.username
                sender_email = request.user.email
            else:
                sender_name = form.cleaned_data["name"]
                sender_email = form.cleaned_data["email"]

            # Send email to teacher
            context = {
                "sender_name": sender_name,
                "sender_email": sender_email,
                "message": form.cleaned_data["message"],
            }
            html_message = render_to_string("web/emails/teacher_message.html", context)

            try:
                send_mail(
                    subject=f"New message from {sender_name}",
                    message=form.cleaned_data["message"],
                    from_email=settings.DEFAULT_FROM_EMAIL,
                    recipient_list=[teacher.email],
                    html_message=html_message,
                )
                messages.success(request, "Your message has been sent successfully!")

                # Get the next URL from query params, default to course search if not provided
                next_url = request.GET.get("next")
                if next_url:
                    try:
                        return redirect("course_detail", slug=next_url)
                    except NoReverseMatch:
                        pass
                return redirect("course_search")
            except Exception as e:
                messages.error(request, f"Failed to send message: {str(e)}")
                return redirect("message_teacher", teacher_id=teacher_id)
    else:
        form = MessageTeacherForm(user=request.user)

    return render(
        request,
        "web/message_teacher.html",
        {
            "form": form,
            "teacher": teacher,
        },
    )


@login_required
def confirm_rolled_sessions(request, course_slug):
    """View for teachers to confirm rolled over session dates."""
    course = get_object_or_404(Course, slug=course_slug, teacher=request.user)

    # Get all rolled over but unconfirmed sessions
    rolled_sessions = course.sessions.filter(is_rolled_over=True, teacher_confirmed=False).order_by("start_time")

    if request.method == "POST":
        session_ids = request.POST.getlist("confirm_sessions")
        if session_ids:
            # Confirm selected sessions
            course.sessions.filter(id__in=session_ids).update(teacher_confirmed=True)
            messages.success(request, "Selected sessions have been confirmed.")

            # Reset rollover status for unselected sessions
            unselected_sessions = rolled_sessions.exclude(id__in=session_ids)
            for session in unselected_sessions:
                session.start_time = session.original_start_time
                session.end_time = session.original_end_time
                session.is_rolled_over = False
                session.save()

            messages.info(request, "Unselected sessions have been reset to their original dates.")

        return redirect("course_detail", slug=course_slug)

    return render(
        request,
        "courses/confirm_rolled_sessions.html",
        {
            "course": course,
            "rolled_sessions": rolled_sessions,
        },
    )


def feedback(request):
    if request.method == "POST":
        form = FeedbackForm(request.POST)
        if form.is_valid():
            # Send feedback notification to admin
            name = form.cleaned_data.get("name", "Anonymous")
            email = form.cleaned_data.get("email", "Not provided")
            description = form.cleaned_data["description"]

            # Send to Slack if webhook URL is configured
            if settings.SLACK_WEBHOOK_URL:
                message = f"*New Feedback*\nFrom: {name}\nEmail: {email}\n\n{description}"
                send_slack_message(message)

            messages.success(request, "Thank you for your feedback! We appreciate your input.")
            return redirect("feedback")
    else:
        form = FeedbackForm()

    return render(request, "feedback.html", {"form": form})


def content_dashboard(request):
    # Get current time and thresholds
    now = timezone.now()
    month_ago = now - timedelta(days=30)

    def get_status(date, threshold_days=None):
        if not date:
            return "neutral"
        if not threshold_days:
            return "success"
        threshold = now - timedelta(days=threshold_days)
        if date >= threshold:
            return "success"
        elif date >= (threshold - timedelta(days=threshold_days)):
            return "warning"
        return "danger"

    # Web traffic stats
    web_stats = {
        "total_views": WebRequest.objects.aggregate(total=Sum("count"))["total"] or 0,
        "unique_visitors": WebRequest.objects.values("ip_address").distinct().count(),
        "date": WebRequest.objects.order_by("-created").first().created if WebRequest.objects.exists() else None,
    }
    web_stats["status"] = get_status(web_stats["date"])

    # Generate traffic data for chart (last 30 days)
    traffic_data = []
    for i in range(30):
        date = now - timedelta(days=i)
        day_views = WebRequest.objects.filter(created__date=date.date()).aggregate(total=Sum("count"))["total"] or 0
        traffic_data.append({"date": date.strftime("%Y-%m-%d"), "views": day_views})
    traffic_data.reverse()  # Most recent last for chart

    # Blog stats
    blog_stats = {
        "posts": BlogPost.objects.filter(status="published").count(),
        "views": (WebRequest.objects.filter(path__startswith="/blog/").aggregate(total=Sum("count"))["total"] or 0),
        "date": (
            BlogPost.objects.filter(status="published").order_by("-published_at").first().published_at
            if BlogPost.objects.exists()
            else None
        ),
    }
    blog_stats["status"] = get_status(blog_stats["date"], 7)

    # Forum stats
    forum_stats = {
        "topics": ForumTopic.objects.count(),
        "replies": ForumReply.objects.count(),
        "date": ForumTopic.objects.order_by("-created_at").first().created_at if ForumTopic.objects.exists() else None,
    }
    forum_stats["status"] = get_status(forum_stats["date"], 1)  # 1 day threshold

    # Course stats
    course_stats = {
        "active": Course.objects.filter(status="published").count(),
        "students": Enrollment.objects.filter(status="approved").count(),
        "date": Course.objects.order_by("-created_at").first().created_at if Course.objects.exists() else None,
    }
    course_stats["status"] = get_status(course_stats["date"], 30)  # 1 month threshold

    # User stats
    user_stats = {
        "total": User.objects.count(),
        "active": User.objects.filter(last_login__gte=month_ago).count(),
        "date": User.objects.order_by("-date_joined").first().date_joined if User.objects.exists() else None,
    }

    def get_status(date, threshold_days):
        if not date:
            return "danger"
        days_since = (now - date).days
        if days_since > threshold_days * 2:
            return "danger"
        elif days_since > threshold_days:
            return "warning"
        return "success"

    # Calculate overall health score
    connected_platforms = 0
    healthy_platforms = 0
    platforms_data = [
        (blog_stats["date"], 7),  # Blog: 1 week threshold
        (forum_stats["date"], 7),  # Forum: 1 week threshold
        (course_stats["date"], 7),  # Courses: 1 week threshold
        (user_stats["date"], 7),  # Users: 1 week threshold
    ]

    for date, threshold in platforms_data:
        if date:
            connected_platforms += 1
            if get_status(date, threshold) != "danger":
                healthy_platforms += 1

    overall_score = int((healthy_platforms / max(connected_platforms, 1)) * 100)

    # Get social media stats
    social_stats = get_social_stats()
    content_data = {
        "blog": {
            "stats": blog_stats,
            "status": get_status(blog_stats["date"], 7),
            "date": blog_stats["date"],
        },
        "forum": {
            "stats": forum_stats,
            "status": get_status(forum_stats["date"], 7),
            "date": forum_stats["date"],
        },
        "courses": {
            "stats": course_stats,
            "status": get_status(course_stats["date"], 7),
            "date": course_stats["date"],
        },
        "users": {
            "stats": user_stats,
            "status": get_status(user_stats["date"], 7),
            "date": user_stats["date"],
        },
    }

    # Add social media stats
    content_data.update(social_stats)

    return render(
        request,
        "web/dashboard/content_status.html",
        {
            "content_data": content_data,
            "overall_score": overall_score,
            "web_stats": web_stats,
            "traffic_data": json.dumps(traffic_data),
            "blog_stats": blog_stats,
            "forum_stats": forum_stats,
            "course_stats": course_stats,
            "user_stats": user_stats,
        },
    )


def current_weekly_challenge(request):
    current_challenge = Challenge.objects.filter(start_date__lte=timezone.now(), end_date__gte=timezone.now()).first()
    # Check if the user has submitted the current challenge
    user_submission = None
    if request.user.is_authenticated and current_challenge:
        user_submission = ChallengeSubmission.objects.filter(user=request.user, challenge=current_challenge).first()

    return render(
        request,
        "web/current_weekly_challenge.html",
        {
            "current_challenge": current_challenge,
            "user_submission": user_submission,  # Pass the user's submission to the template
        },
    )


def challenge_detail(request, week_number):
    challenge = get_object_or_404(Challenge, week_number=week_number)
    submissions = ChallengeSubmission.objects.filter(challenge=challenge)
    # Check if the current user has submitted this challenge
    user_submission = None
    if request.user.is_authenticated:
        user_submission = ChallengeSubmission.objects.filter(user=request.user, challenge=challenge).first()

    return render(
        request,
        "web/challenge_detail.html",
        {"challenge": challenge, "submissions": submissions, "user_submission": user_submission},
    )


@login_required
def challenge_submit(request, week_number):
    challenge = get_object_or_404(Challenge, week_number=week_number)
    # Check if the user has already submitted this challenge
    existing_submission = ChallengeSubmission.objects.filter(user=request.user, challenge=challenge).first()

    if existing_submission:
        return redirect("challenge_detail", week_number=week_number)

    if request.method == "POST":
        form = ChallengeSubmissionForm(request.POST)
        if form.is_valid():
            submission = form.save(commit=False)
            submission.user = request.user
            submission.challenge = challenge
            submission.save()
            messages.success(request, "Your submission has been recorded!")
            return redirect("challenge_detail", week_number=week_number)
    else:
        form = ChallengeSubmissionForm()

    return render(request, "web/challenge_submit.html", {"challenge": challenge, "form": form})


@require_GET
def fetch_video_title(request):
    url = request.GET.get("url")
    if not url:
        return JsonResponse({"error": "URL parameter is required"}, status=400)

    try:
        response = requests.get(url)
        response.raise_for_status()
        # Extract title from response headers or content
        title = response.headers.get("title", "")
        if not title:
            # Try to extract title from HTML content
            content = response.text
            title_match = re.search(r"<title>(.*?)</title>", content)
            title = title_match.group(1) if title_match else "Untitled Video"
        return JsonResponse({"title": title})
    except requests.RequestException:
        return JsonResponse({"error": "Failed to fetch video title"}, status=500)


def get_referral_stats():
    """Get statistics for top referrers."""
    return (
        Profile.objects.annotate(
            total_signups=Count("referrals"),
            total_enrollments=Count(
                "referrals__user__enrollments", filter=Q(referrals__user__enrollments__status="approved")
            ),
            total_clicks=Count(
                "referrals__user__webrequest", filter=Q(referrals__user__webrequest__path__contains="ref=")
            ),
        )
        .filter(total_signups__gt=0)
        .order_by("-total_signups")[:10]
    )


def referral_leaderboard(request):
    """Display the referral leaderboard."""
    top_referrers = get_referral_stats()
    return render(request, "web/referral_leaderboard.html", {"top_referrers": top_referrers})


# Goods Views
class GoodsListView(LoginRequiredMixin, generic.ListView):
    model = Goods
    template_name = "goods/goods_list.html"
    context_object_name = "products"

    def get_queryset(self):
        return Goods.objects.filter(storefront__teacher=self.request.user)


class GoodsDetailView(LoginRequiredMixin, generic.DetailView):
    model = Goods
    template_name = "goods/goods_detail.html"
    context_object_name = "product"

    def get_object(self):
        return get_object_or_404(Goods, pk=self.kwargs["pk"])


class GoodsCreateView(LoginRequiredMixin, UserPassesTestMixin, generic.CreateView):
    model = Goods
    form_class = GoodsForm
    template_name = "goods/goods_form.html"

    def test_func(self):
        return hasattr(self.request.user, "storefront")

    def form_valid(self, form):
        form.instance.storefront = self.request.user.storefront
        images = self.request.FILES.getlist("images")
        product_type = form.cleaned_data.get("product_type")

        # Validate digital product images
        if product_type == "digital" and not images:
            form.add_error(None, "Digital products require at least one image")
            return self.form_invalid(form)

        # Validate image constraints
        if len(images) > 8:
            form.add_error(None, "Maximum 8 images allowed")
            return self.form_invalid(form)

        for img in images:
            if img.size > 5 * 1024 * 1024:
                form.add_error(None, f"{img.name} exceeds 5MB size limit")
                return self.form_invalid(form)

        # Save main product first
        super().form_valid(form)

        # Save images after product creation
        for image_file in images:
            ProductImage.objects.create(goods=self.object, image=image_file)

        return render(self.request, "goods/goods_create_success.html", {"product": self.object})

    def form_invalid(self, form):
        messages.error(self.request, f"Creation failed: {form.errors.as_text()}")
        return super().form_invalid(form)

    def get_success_url(self):
        return reverse("goods_list")


class GoodsUpdateView(LoginRequiredMixin, UserPassesTestMixin, generic.UpdateView):
    model = Goods
    form_class = GoodsForm
    template_name = "goods/goods_update.html"

    # Filter by user's products only
    def get_queryset(self):
        return Goods.objects.filter(storefront__teacher=self.request.user)

    # Verify ownership
    def test_func(self):
        return self.get_object().storefront.teacher == self.request.user

    def get_success_url(self):
        return reverse("goods_list")


class GoodsDeleteView(LoginRequiredMixin, UserPassesTestMixin, DeleteView):
    model = Goods
    template_name = "goods/goods_confirm_delete.html"
    success_url = reverse_lazy("goods_list")

    def test_func(self):
        return self.request.user == self.get_object().storefront.teacher


@login_required
def add_goods_to_cart(request, pk):
    product = get_object_or_404(Goods, pk=pk)
    # Prevent adding out-of-stock items
    if product.stock is None or product.stock <= 0:
        messages.error(request, f"{product.name} is out of stock and cannot be added to cart.")
        return redirect("goods_detail", pk=pk)  # Redirect back to product page

    cart, created = Cart.objects.get_or_create(user=request.user)
    cart_item, created = CartItem.objects.get_or_create(cart=cart, goods=product)

    if created:
        messages.success(request, f"{product.name} added to cart.")
    else:
        messages.info(request, f"{product.name} is already in your cart.")

    return redirect("cart_view")


class GoodsListingView(ListView):
    model = Goods
    template_name = "goods/goods_listing.html"
    context_object_name = "products"
    paginate_by = 15

    def get_queryset(self):
        queryset = Goods.objects.all()
        store_name = self.request.GET.get("store_name")
        product_type = self.request.GET.get("product_type")
        category = self.request.GET.get("category")
        min_price = self.request.GET.get("min_price")
        max_price = self.request.GET.get("max_price")

        if store_name:
            queryset = queryset.filter(storefront__name__icontains=store_name)
        if product_type:
            queryset = queryset.filter(product_type=product_type)
        if category:
            queryset = queryset.filter(category__icontains=category)
        if min_price:
            queryset = queryset.filter(price__gte=min_price)
        if max_price:
            queryset = queryset.filter(price__lte=max_price)

        return queryset

    def get_context_data(self, **kwargs):
        context = super().get_context_data(**kwargs)
        context["store_names"] = Storefront.objects.values_list("name", flat=True).distinct()
        context["categories"] = Goods.objects.values_list("category", flat=True).distinct()
        return context


# Order Management
class OrderManagementView(LoginRequiredMixin, UserPassesTestMixin, generic.ListView):
    model = Order
    template_name = "orders/order_management.html"
    context_object_name = "orders"
    paginate_by = 20

    def test_func(self):
        storefront = get_object_or_404(Storefront, store_slug=self.kwargs["store_slug"])
        return self.request.user == storefront.teacher

    def get_queryset(self):
        queryset = Order.objects.filter(items__goods__storefront__store_slug=self.kwargs["store_slug"]).distinct()

        # Get status from request and filter
        selected_status = self.request.GET.get("status")
        if selected_status and selected_status != "all":
            queryset = queryset.filter(status=selected_status)

        return queryset

    def get_context_data(self, **kwargs):
        context = super().get_context_data(**kwargs)
        context["statuses"] = Order.STATUS_CHOICES  # Directly from model
        context["selected_status"] = self.request.GET.get("status", "")
        return context


class OrderDetailView(LoginRequiredMixin, generic.DetailView):
    model = Order
    template_name = "orders/order_detail.html"
    context_object_name = "order"


@login_required
@require_POST
def update_order_status(request, item_id):
    order = get_object_or_404(Order, id=item_id, user=request.user)
    new_status = request.POST.get("status").lower()  # Convert to lowercase for consistency

    # Define allowed statuses inside the function
    VALID_STATUSES = ["draft", "pending", "processing", "shipped", "completed", "cancelled", "refunded"]

    if new_status not in VALID_STATUSES:
        messages.error(request, "Invalid status.")
        return redirect("order_detail", pk=item_id)

    order.status = new_status
    order.save()
    messages.success(request, "Order status updated successfully.")
    return redirect("order_detail", pk=item_id)


# Analytics
class StoreAnalyticsView(LoginRequiredMixin, UserPassesTestMixin, generic.TemplateView):
    template_name = "analytics/analytics_dashboard.html"

    def test_func(self):
        storefront = get_object_or_404(Storefront, store_slug=self.kwargs["store_slug"])
        return self.request.user == storefront.teacher

    def get_context_data(self, **kwargs):
        context = super().get_context_data(**kwargs)
        storefront = get_object_or_404(Storefront, store_slug=self.kwargs["store_slug"])

        # Store-specific analytics
        orders = Order.objects.filter(storefront=storefront, status="completed")

        context.update(
            {
                "total_sales": orders.count(),
                "total_revenue": orders.aggregate(Sum("total_price"))["total_price__sum"] or 0,
                "top_products": OrderItem.objects.filter(order__storefront=storefront)
                .values("goods__name")
                .annotate(total_sold=Sum("quantity"))
                .order_by("-total_sold")[:5],
                "storefront": storefront,
            }
        )
        return context


class AdminMerchAnalyticsView(LoginRequiredMixin, UserPassesTestMixin, generic.TemplateView):
    template_name = "analytics/admin_analytics.html"

    def test_func(self):
        return self.request.user.is_staff

    def get_context_data(self, **kwargs):
        context = super().get_context_data(**kwargs)

        # Platform-wide analytics
        context.update(
            {
                "total_sales": Order.objects.filter(status="completed").count(),
                "total_revenue": Order.objects.filter(status="completed").aggregate(Sum("total_price"))[
                    "total_price__sum"
                ]
                or 0,
                "top_storefronts": Storefront.objects.annotate(total_sales=Count("goods__orderitem")).order_by(
                    "-total_sales"
                )[:5],
            }
        )
        return context


@login_required
def sales_analytics(request):
    """View for displaying sales analytics."""
    storefront = get_object_or_404(Storefront, teacher=request.user)

    # Get completed orders for this storefront
    orders = Order.objects.filter(storefront=storefront, status="completed")

    # Calculate metrics
    total_revenue = orders.aggregate(total=Sum("total_price"))["total"] or 0
    total_orders = orders.count()

    # Placeholder conversion rate (to be implemented properly later)
    conversion_rate = 0.00  # Temporary placeholder

    # Best selling products
    best_selling_products = (
        OrderItem.objects.filter(order__storefront=storefront)
        .values("goods__name")
        .annotate(total_sold=Sum("quantity"))
        .order_by("-total_sold")[:5]
    )

    context = {
        "total_revenue": total_revenue,
        "total_orders": total_orders,
        "conversion_rate": conversion_rate,
        "best_selling_products": best_selling_products,
    }
    return render(request, "analytics/analytics_dashboard.html", context)


@login_required
def sales_data(request):
    # Get the user's storefront
    storefront = get_object_or_404(Storefront, teacher=request.user)

    # Define valid statuses for metrics (e.g., include "completed" and "shipped")
    valid_statuses = ["completed", "shipped"]
    orders = Order.objects.filter(storefront=storefront, status__in=valid_statuses)

    # Calculate total revenue
    total_revenue = orders.aggregate(total=Sum("total_price"))["total"] or 0

    # Calculate total orders
    total_orders = orders.count()

    # Calculate conversion rate (orders / visits * 100)
    total_visits = WebRequest.objects.filter(path__contains="ref=").count()  # Adjust based on visit tracking
    conversion_rate = (total_orders / total_visits * 100) if total_visits > 0 else 0.00

    # Get best-selling products
    best_selling_products = (
        OrderItem.objects.filter(order__storefront=storefront, order__status__in=valid_statuses)
        .values("goods__name")
        .annotate(total_sold=Sum("quantity"))
        .order_by("-total_sold")[:5]
    )

    # Prepare response data
    data = {
        "total_revenue": float(total_revenue),
        "total_orders": total_orders,
        "conversion_rate": round(conversion_rate, 2),
        "best_selling_products": list(best_selling_products),
    }
    return JsonResponse(data)


class StorefrontCreateView(LoginRequiredMixin, CreateView):
    model = Storefront
    form_class = StorefrontForm
    template_name = "storefront/storefront_form.html"
    success_url = "/dashboard/teacher/"

    def dispatch(self, request, *args, **kwargs):
        if Storefront.objects.filter(teacher=request.user).exists():
            return redirect("storefront_update", store_slug=request.user.storefront.store_slug)
        return super().dispatch(request, *args, **kwargs)

    def form_valid(self, form):
        form.instance.teacher = self.request.user  # Set the teacher field to the current user
        return super().form_valid(form)


class StorefrontUpdateView(LoginRequiredMixin, UpdateView):
    model = Storefront
    form_class = StorefrontForm
    template_name = "storefront/storefront_form.html"
    success_url = "/dashboard/teacher/"

    def get_object(self):
        return get_object_or_404(Storefront, teacher=self.request.user)


class StorefrontDetailView(LoginRequiredMixin, generic.DetailView):
    model = Storefront
    template_name = "storefront/storefront_detail.html"
    context_object_name = "storefront"

    def get_object(self):
        return get_object_or_404(Storefront, store_slug=self.kwargs["store_slug"])


<<<<<<< HEAD
def meetup_list(request):
    meetups = Meetup.objects.all()
    return render(request, "web/meetup_list.html", {"meetups": meetups})


def meetup_detail(request, slug):
    meetup = get_object_or_404(Meetup, slug=slug)
    return render(request, "web/meetup_detail.html", {"meetup": meetup})


def create_meetup(request):
    if not request.user.is_authenticated:
        messages.error(request, "You must be logged in to create a meetup")
        return redirect('account_login')

    if request.method == "POST":
        form = MeetupForm(request.POST)
        if form.is_valid():
            meetup = form.save(commit=False)
            meetup.creator = request.user
            form.save()
            messages.success(request, "Meetup created successfully!")
            return redirect("meetup_list")
    else:
        form = MeetupForm()
    return render(request, "web/create_meetup.html", {"form": form})
=======
>>>>>>> ce33d3ae
def success_story_list(request):
    """View for listing published success stories."""
    success_stories = SuccessStory.objects.filter(status="published").order_by("-published_at")

    # Paginate results
    paginator = Paginator(success_stories, 9)  # 9 stories per page
    page_number = request.GET.get("page", 1)
    page_obj = paginator.get_page(page_number)

    context = {
        "success_stories": page_obj,
        "is_paginated": paginator.num_pages > 1,
        "page_obj": page_obj,
    }
    return render(request, "success_stories/list.html", context)


def success_story_detail(request, slug):
    """View for displaying a single success story."""
    success_story = get_object_or_404(SuccessStory, slug=slug, status="published")

    # Get related success stories (same author or similar content)
    related_stories = (
        SuccessStory.objects.filter(status="published").exclude(id=success_story.id).order_by("-published_at")[:3]
    )

    context = {
        "success_story": success_story,
        "related_stories": related_stories,
    }
    return render(request, "success_stories/detail.html", context)


@login_required
def create_success_story(request):
    """View for creating a new success story."""
    if request.method == "POST":
        form = SuccessStoryForm(request.POST, request.FILES)
        if form.is_valid():
            success_story = form.save(commit=False)
            success_story.author = request.user
            success_story.save()
            messages.success(request, "Success story created successfully!")
            return redirect("success_story_detail", slug=success_story.slug)
    else:
        form = SuccessStoryForm()

    context = {
        "form": form,
    }
    return render(request, "success_stories/create.html", context)


@login_required
def edit_success_story(request, slug):
    """View for editing an existing success story."""
    success_story = get_object_or_404(SuccessStory, slug=slug, author=request.user)

    if request.method == "POST":
        form = SuccessStoryForm(request.POST, request.FILES, instance=success_story)
        if form.is_valid():
            form.save()
            messages.success(request, "Success story updated successfully!")
            return redirect("success_story_detail", slug=success_story.slug)
    else:
        form = SuccessStoryForm(instance=success_story)

    context = {
        "form": form,
        "success_story": success_story,
        "is_edit": True,
    }
    return render(request, "success_stories/create.html", context)


@login_required
def delete_success_story(request, slug):
    """View for deleting a success story."""
    success_story = get_object_or_404(SuccessStory, slug=slug, author=request.user)

    if request.method == "POST":
        success_story.delete()
        messages.success(request, "Success story deleted successfully!")
        return redirect("success_story_list")

    context = {
        "success_story": success_story,
    }
    return render(request, "success_stories/delete_confirm.html", context)


def gsoc_landing_page(request):
    # Function implementation goes here
    pass
    return render(request, "gsoc_landing_page.html")


@login_required
@teacher_required
def add_student_to_course(request, slug):
    course = get_object_or_404(Course, slug=slug)
    if course.teacher != request.user:
        return HttpResponseForbidden("You are not authorized to enroll students in this course.")
    if request.method == "POST":
        form = StudentEnrollmentForm(request.POST)
        if form.is_valid():
            first_name = form.cleaned_data["first_name"]
            last_name = form.cleaned_data["last_name"]
            email = form.cleaned_data["email"]

            # Check if a user with this email already exists.
            if User.objects.filter(email=email).exists():
                form.add_error("email", "A user with this email already exists.")
            else:
                # Generate a username by combining the first name and the email prefix.
                email_prefix = email.split("@")[0]
                generated_username = f"{first_name}_{email_prefix}".lower()

                # Ensure the username is unique; if not, append a random string.
                while User.objects.filter(username=generated_username).exists():
                    generated_username = f"{generated_username}{get_random_string(4)}"
                # Create a new student account with an auto-generated password.
                random_password = get_random_string(10)
                try:
                    student = User.objects.create_user(
                        username=generated_username,
                        email=email,
                        password=random_password,
                        first_name=first_name,
                        last_name=last_name,
                    )
                    # Mark the new user as a student (not a teacher).
                    student.profile.is_teacher = False
                    student.profile.save()

                    # Enroll the new student in the course if not already enrolled.
                    if Enrollment.objects.filter(course=course, student=student).exists():
                        form.add_error(None, "Student is already enrolled.")
                    else:
                        Enrollment.objects.create(course=course, student=student, status="approved")
                        messages.success(request, f"{first_name} {last_name} has been enrolled in the course.")

                        # Send enrollment notification and password reset link to student
                        reset_link = request.build_absolute_uri(reverse("account_reset_password"))
                        context = {
                            "student": student,
                            "course": course,
                            "teacher": request.user,
                            "reset_link": reset_link,
                        }
                        html_message = render_to_string("emails/student_enrollment.html", context)
                        send_mail(
                            f"You have been enrolled in {course.title}",
                            f"You have been enrolled in {course.title} by\
                                {request.user.get_full_name() or request.user.username}. "
                            f"Please visit {reset_link} to set your password.",
                            settings.DEFAULT_FROM_EMAIL,
                            [email],
                            html_message=html_message,
                            fail_silently=False,
                        )
                        return redirect("course_detail", slug=course.slug)
                except IntegrityError:
                    form.add_error(None, "Failed to create user account. Please try again.")
    else:
        form = StudentEnrollmentForm()

    return render(request, "courses/add_student.html", {"form": form, "course": course})


def donate(request):
    """Display the donation page with options for one-time donations and subscriptions."""
    # Get recent public donations to display
    recent_donations = Donation.objects.filter(status="completed", anonymous=False).order_by("-created_at")[:5]

    # Calculate total donations
    total_donations = Donation.objects.filter(status="completed").aggregate(total=Sum("amount"))["total"] or 0

    # Get donation amounts for the preset buttons
    donation_amounts = [5, 10, 25, 50, 100]

    context = {
        "stripe_public_key": settings.STRIPE_PUBLISHABLE_KEY,
        "recent_donations": recent_donations,
        "total_donations": total_donations,
        "donation_amounts": donation_amounts,
    }

    return render(request, "donate.html", context)


@login_required
def create_donation_payment_intent(request):
    """Create a payment intent for a one-time donation."""
    if request.method != "POST":
        return JsonResponse({"error": "Invalid request method"}, status=400)

    try:
        data = json.loads(request.body)
        amount = data.get("amount")
        message = data.get("message", "")
        anonymous = data.get("anonymous", False)

        if not amount or float(amount) <= 0:
            return JsonResponse({"error": "Invalid donation amount"}, status=400)

        # Convert amount to cents for Stripe
        amount_cents = int(float(amount) * 100)

        # Create a payment intent
        intent = stripe.PaymentIntent.create(
            amount=amount_cents,
            currency="usd",
            metadata={
                "donation_type": "one_time",
                "user_id": request.user.id,
                "message": message[:100] if message else "",  # Limit message length
                "anonymous": "true" if anonymous else "false",
            },
        )

        # Create a donation record
        donation = Donation.objects.create(
            user=request.user,
            email=request.user.email,
            amount=amount,
            donation_type="one_time",
            status="pending",
            stripe_payment_intent_id=intent.id,
            message=message,
            anonymous=anonymous,
        )

        return JsonResponse(
            {
                "clientSecret": intent.client_secret,
                "donation_id": donation.id,
            }
        )

    except Exception as e:
        return JsonResponse({"error": str(e)}, status=400)


@login_required
def create_donation_subscription(request):
    """Create a subscription for recurring donations."""
    if request.method != "POST":
        return JsonResponse({"error": "Invalid request method"}, status=400)

    try:
        data = json.loads(request.body)
        amount = data.get("amount")
        message = data.get("message", "")
        anonymous = data.get("anonymous", False)
        payment_method_id = data.get("payment_method_id")

        if not amount or float(amount) <= 0:
            return JsonResponse({"error": "Invalid donation amount"}, status=400)

        if not payment_method_id:
            return JsonResponse({"error": "Payment method is required"}, status=400)

        # Convert amount to cents for Stripe
        amount_cents = int(float(amount) * 100)

        # Check if user already has a Stripe customer ID
        customer_id = None
        if hasattr(request.user, "profile") and request.user.profile.stripe_customer_id:
            customer_id = request.user.profile.stripe_customer_id

        # Create or get customer
        if customer_id:
            customer = stripe.Customer.retrieve(customer_id)
        else:
            customer = stripe.Customer.create(
                email=request.user.email,
                name=request.user.get_full_name() or request.user.username,
                payment_method=payment_method_id,
                invoice_settings={"default_payment_method": payment_method_id},
            )

            # Save customer ID to user profile
            if hasattr(request.user, "profile"):
                request.user.profile.stripe_customer_id = customer.id
                request.user.profile.save()

        # Create a subscription product and price if they don't exist
        # Note: In a production environment, you might want to create these
        # products and prices in the Stripe dashboard and reference them here
        product = stripe.Product.create(
            name=f"Monthly Donation - ${amount}",
            type="service",
        )

        price = stripe.Price.create(
            product=product.id,
            unit_amount=amount_cents,
            currency="usd",
            recurring={"interval": "month"},
        )

        # Create the subscription
        subscription = stripe.Subscription.create(
            customer=customer.id,
            items=[{"price": price.id}],
            payment_behavior="default_incomplete",
            expand=["latest_invoice.payment_intent"],
            metadata={
                "donation_type": "subscription",
                "user_id": request.user.id,
                "message": message[:100] if message else "",
                "anonymous": "true" if anonymous else "false",
                "amount": amount,
            },
        )

        # Create a donation record
        donation = Donation.objects.create(
            user=request.user,
            email=request.user.email,
            amount=amount,
            donation_type="subscription",
            status="pending",
            stripe_subscription_id=subscription.id,
            stripe_customer_id=customer.id,
            message=message,
            anonymous=anonymous,
        )

        return JsonResponse(
            {
                "subscription_id": subscription.id,
                "client_secret": subscription.latest_invoice.payment_intent.client_secret,
                "donation_id": donation.id,
            }
        )

    except Exception as e:
        return JsonResponse({"error": str(e)}, status=400)


@csrf_exempt
def donation_webhook(request):
    """Handle Stripe webhooks for donations."""
    payload = request.body
    sig_header = request.META.get("HTTP_STRIPE_SIGNATURE")

    try:
        event = stripe.Webhook.construct_event(payload, sig_header, settings.STRIPE_WEBHOOK_SECRET)
    except ValueError:
        # Invalid payload
        return HttpResponse(status=400)
    except stripe.error.SignatureVerificationError:
        # Invalid signature
        return HttpResponse(status=400)

    # Handle payment intent events
    if event.type == "payment_intent.succeeded":
        payment_intent = event.data.object
        handle_successful_donation_payment(payment_intent)
    elif event.type == "payment_intent.payment_failed":
        payment_intent = event.data.object
        handle_failed_donation_payment(payment_intent)

    # Handle subscription events
    elif event.type == "customer.subscription.created":
        subscription = event.data.object
        handle_subscription_created(subscription)
    elif event.type == "customer.subscription.updated":
        subscription = event.data.object
        handle_subscription_updated(subscription)
    elif event.type == "customer.subscription.deleted":
        subscription = event.data.object
        handle_subscription_cancelled(subscription)
    elif event.type == "invoice.payment_succeeded":
        invoice = event.data.object
        handle_invoice_paid(invoice)
    elif event.type == "invoice.payment_failed":
        invoice = event.data.object
        handle_invoice_failed(invoice)

    return HttpResponse(status=200)


def handle_successful_donation_payment(payment_intent):
    """Handle successful one-time donation payments."""
    try:
        # Find the donation by payment intent ID
        donation = Donation.objects.get(stripe_payment_intent_id=payment_intent.id)
        donation.status = "completed"
        donation.save()

        # Send thank you email
        send_donation_thank_you_email(donation)

    except Donation.DoesNotExist:
        # This might be a payment for something else
        pass


def handle_failed_donation_payment(payment_intent):
    """Handle failed one-time donation payments."""
    try:
        # Find the donation by payment intent ID
        donation = Donation.objects.get(stripe_payment_intent_id=payment_intent.id)
        donation.status = "failed"
        donation.save()

    except Donation.DoesNotExist:
        # This might be a payment for something else
        pass


def handle_subscription_created(subscription):
    """Handle newly created subscriptions."""
    try:
        # Find the donation by subscription ID
        donation = Donation.objects.get(stripe_subscription_id=subscription.id)

        # Update status based on subscription status
        if subscription.status == "active":
            donation.status = "completed"
        elif subscription.status == "incomplete":
            donation.status = "pending"
        elif subscription.status == "canceled":
            donation.status = "cancelled"

        donation.save()

    except Donation.DoesNotExist:
        # This might be a subscription for something else
        pass


def handle_subscription_updated(subscription):
    """Handle subscription updates."""
    try:
        # Find the donation by subscription ID
        donation = Donation.objects.get(stripe_subscription_id=subscription.id)

        # Update status based on subscription status
        if subscription.status == "active":
            donation.status = "completed"
        elif subscription.status == "past_due":
            donation.status = "pending"
        elif subscription.status == "canceled":
            donation.status = "cancelled"

        donation.save()

    except Donation.DoesNotExist:
        # This might be a subscription for something else
        pass


def handle_subscription_cancelled(subscription):
    """Handle cancelled subscriptions."""
    try:
        # Find the donation by subscription ID
        donation = Donation.objects.get(stripe_subscription_id=subscription.id)
        donation.status = "cancelled"
        donation.save()

    except Donation.DoesNotExist:
        # This might be a subscription for something else
        pass


def handle_invoice_paid(invoice):
    """Handle successful subscription invoice payments."""
    if invoice.subscription:
        try:
            # Find the donation by subscription ID
            donation = Donation.objects.get(stripe_subscription_id=invoice.subscription)

            # Create a new donation record for this payment
            Donation.objects.create(
                user=donation.user,
                email=donation.email,
                amount=donation.amount,
                donation_type="subscription",
                status="completed",
                stripe_subscription_id=donation.stripe_subscription_id,
                stripe_customer_id=donation.stripe_customer_id,
                message=donation.message,
                anonymous=donation.anonymous,
            )

            # Send thank you email
            send_donation_thank_you_email(donation)

        except Donation.DoesNotExist:
            # This might be a subscription for something else
            pass


def handle_invoice_failed(invoice):
    """Handle failed subscription invoice payments."""
    if invoice.subscription:
        try:
            # Find the donation by subscription ID
            donation = Donation.objects.get(stripe_subscription_id=invoice.subscription)

            # Create a new donation record for this failed payment
            Donation.objects.create(
                user=donation.user,
                email=donation.email,
                amount=donation.amount,
                donation_type="subscription",
                status="failed",
                stripe_subscription_id=donation.stripe_subscription_id,
                stripe_customer_id=donation.stripe_customer_id,
                message=donation.message,
                anonymous=donation.anonymous,
            )

        except Donation.DoesNotExist:
            # This might be a subscription for something else
            pass


def send_donation_thank_you_email(donation):
    """Send a thank you email for donations."""
    subject = "Thank You for Your Donation!"
    from_email = settings.DEFAULT_FROM_EMAIL
    to_email = donation.email

    # Prepare context for email template
    context = {
        "donation": donation,
        "site_name": settings.SITE_NAME,
    }

    # Render email template
    html_message = render_to_string("emails/donation_thank_you.html", context)
    plain_message = strip_tags(html_message)

    # Send email
    send_mail(subject, plain_message, from_email, [to_email], html_message=html_message)


def donation_success(request):
    """Display a success page after a successful donation."""
    donation_id = request.GET.get("donation_id")

    if donation_id:
        try:
            donation = Donation.objects.get(id=donation_id)
            context = {
                "donation": donation,
            }
            return render(request, "donation_success.html", context)
        except Donation.DoesNotExist:
            pass

    # If no valid donation ID, redirect to the donate page
    return redirect("donate")


def donation_cancel(request):
    """Handle donation cancellation."""
    return redirect("donate")<|MERGE_RESOLUTION|>--- conflicted
+++ resolved
@@ -3124,7 +3124,6 @@
         return get_object_or_404(Storefront, store_slug=self.kwargs["store_slug"])
 
 
-<<<<<<< HEAD
 def meetup_list(request):
     meetups = Meetup.objects.all()
     return render(request, "web/meetup_list.html", {"meetups": meetups})
@@ -3151,8 +3150,6 @@
     else:
         form = MeetupForm()
     return render(request, "web/create_meetup.html", {"form": form})
-=======
->>>>>>> ce33d3ae
 def success_story_list(request):
     """View for listing published success stories."""
     success_stories = SuccessStory.objects.filter(status="published").order_by("-published_at")
