from allauth.account.models import EmailAddress
from django.contrib import admin, messages
from django.contrib.auth import login
from django.contrib.auth.admin import UserAdmin as BaseUserAdmin
from django.contrib.auth.models import User
from django.db import models
from django.http import HttpResponseRedirect
from django.urls import path, reverse
from django.utils.html import format_html

from .models import (
    Achievement,
    Badge,
    BlogComment,
    BlogPost,
    Cart,
    CartItem,
    Challenge,
    ChallengeSubmission,
    Course,
    CourseMaterial,
    CourseProgress,
    Donation,
    Enrollment,
    ForumCategory,
    ForumReply,
    ForumTopic,
    Goods,
    LearningStreak,
<<<<<<< HEAD
    Meetup,
=======
    MembershipPlan,
    MembershipSubscriptionEvent,
>>>>>>> 40487e39
    Notification,
    Order,
    OrderItem,
    Payment,
    PeerChallenge,
    PeerChallengeInvitation,
    ProductImage,
    Profile,
    ProgressTracker,
    Quiz,
    QuizOption,
    QuizQuestion,
    Review,
    SearchLog,
    Session,
    SessionAttendance,
    Storefront,
    Subject,
    SuccessStory,
    UserBadge,
    UserMembership,
    WaitingRoom,
    WebRequest,
)

admin.site.unregister(EmailAddress)


class ProfileInline(admin.StackedInline):
    model = Profile
    can_delete = False
    verbose_name_plural = "Profile"
    fields = (
        "bio",
        "expertise",
        "avatar",
        "is_teacher",
        "referral_code",
        "referred_by",
        "referral_earnings",
        "commission_rate",
        "how_did_you_hear_about_us",
    )
    raw_id_fields = ("referred_by",)

    def get_formset(self, request, obj=None, **kwargs):
        formset = super().get_formset(request, obj, **kwargs)
        formset.form.base_fields["referred_by"].required = False
        formset.form.base_fields["referral_earnings"].initial = 0
        formset.form.base_fields["commission_rate"].initial = 10.0
        return formset


class EmailAddressInline(admin.TabularInline):
    model = EmailAddress
    can_delete = True
    verbose_name_plural = "Email Addresses"
    extra = 1


@admin.register(WaitingRoom)
class WaitingRoomAdmin(admin.ModelAdmin):
    list_display = ("title", "subject", "creator", "status", "created_at")
    list_filter = ("status", "subject")
    search_fields = ("title", "description", "subject", "topics")
    date_hierarchy = "created_at"
    raw_id_fields = ("creator", "participants", "fulfilled_course")
    readonly_fields = ("created_at", "updated_at")


@admin.register(Profile)
class ProfileAdmin(admin.ModelAdmin):
    list_display = ("user", "is_teacher", "expertise", "created_at", "updated_at")
    list_filter = ("is_teacher", "created_at", "updated_at")
    search_fields = ("user__username", "user__email", "expertise", "bio")
    ordering = ("-created_at",)
    raw_id_fields = ("user",)
    readonly_fields = ("created_at", "updated_at")
    fieldsets = (
        (None, {"fields": ("user", "is_teacher")}),
        (
            "Profile Information",
            {"fields": ("bio", "expertise", "avatar", "is_profile_public", "how_did_you_hear_about_us")},
        ),
        ("Stripe Information", {"fields": ("stripe_account_id", "stripe_account_status", "commission_rate")}),
        (
            "Timestamps",
            {"fields": ("created_at", "updated_at"), "classes": ("collapse",)},
        ),
    )


class EmailVerifiedFilter(admin.SimpleListFilter):
    title = "Email Verification"
    parameter_name = "email_verified"

    def lookups(self, request, model_admin):
        return (
            ("verified", "Verified"),
            ("unverified", "Not Verified"),
            ("no_record", "No Verification Record"),
        )

    def queryset(self, request, queryset):
        if self.value() == "verified":
            return queryset.filter(emailaddress__verified=True)
        elif self.value() == "unverified":
            return queryset.filter(emailaddress__verified=False)
        elif self.value() == "no_record":
            # Users with no EmailAddress record
            return queryset.exclude(id__in=EmailAddress.objects.values_list("user_id", flat=True))
        return queryset


class CustomUserAdmin(BaseUserAdmin):
    inlines = (ProfileInline, EmailAddressInline)
    list_display = (
        "username",
        "email",
        "first_name",
        "last_name",
        "is_staff",
        "email_verified",
        "get_enrollment_count",
    )
    list_filter = BaseUserAdmin.list_filter + (EmailVerifiedFilter,)

    # Add email to the add_fieldsets
    add_fieldsets = (
        (
            None,
            {
                "classes": ("wide",),
                "fields": ("username", "password1", "password2"),
            },
        ),
    )

    def email_verified(self, obj):
        from django.utils.html import format_html

        email_obj = EmailAddress.objects.filter(user=obj, email=obj.email).first()
        if email_obj:
            if email_obj.verified:
                return format_html('<span style="color: green;">✓ Verified</span>')
            else:
                return format_html('<span style="color: red;">✗ Not verified</span>')
        return format_html('<span style="color: orange;">? No record</span>')

    email_verified.short_description = "Email Verified"
    email_verified.admin_order_field = "emailaddress__verified"

    def get_enrollment_count(self, obj):
        count = obj.enrollments.count()
        if count > 0:
            url = reverse("admin:web_enrollment_changelist") + f"?student__id__exact={obj.id}"
            return format_html('<a href="{}">{} enrollments</a>', url, count)
        return "0 enrollments"

    get_enrollment_count.short_description = "Enrollments"
    get_enrollment_count.admin_order_field = "enrollments__count"

    def get_queryset(self, request):
        qs = super().get_queryset(request)
        return qs.annotate(models.Count("enrollments"))

    def get_urls(self):
        urls = super().get_urls()
        custom_urls = [
            path(
                "<id>/login_as_user/",
                self.admin_site.admin_view(self.login_as_user),
                name="auth_user_login_as",
            ),
        ]
        return custom_urls + urls

    def login_as_user(self, request, id):
        user = self.get_object(request, id)
        if not user:
            return self._get_obj_does_not_exist_redirect(request, "auth", "user", id)

        # Store the admin's ID and login as the user
        request.session["logged_in_as"] = {
            "original_user_id": request.user.id,
            "original_username": request.user.username,
            "target_username": user.username,
        }
        request.session.modified = True
        messages.success(request, f"You are now logged in as {user.username}")

        # Login as the selected user with the default auth backend
        from django.contrib.auth.backends import ModelBackend

        backend = ModelBackend()
        user.backend = f"{backend.__module__}.{backend.__class__.__name__}"
        login(request, user)

        return HttpResponseRedirect("/")

    def get_list_display(self, request):
        list_display = super().get_list_display(request)
        if request.user.is_superuser:
            return list_display + ("login_as_button",)
        return list_display

    def login_as_button(self, obj):
        if obj == self.model.objects.get(id=self.model._meta.pk.get_prep_value(obj.pk)):
            return format_html(
                '<a class="button" href="{}">Login as User</a>', reverse("admin:auth_user_login_as", args=[obj.pk])
            )

    login_as_button.short_description = ""
    login_as_button.allow_tags = True

    def save_model(self, request, obj, form, change):
        creating = not change  # True if creating new user, False if editing
        super().save_model(request, obj, form, change)

        if creating:
            # Get email from the form data
            email = form.data.get("emailaddress_set-0-email")
            if email:
                # Set the user's email field only
                obj.email = email
                obj.save()


class SessionInline(admin.TabularInline):
    model = Session
    extra = 1


@admin.register(Subject)
class SubjectAdmin(admin.ModelAdmin):
    list_display = ("name", "order", "created_at")
    prepopulated_fields = {"slug": ("name",)}
    search_fields = ("name", "description")
    ordering = ("order", "name")


@admin.register(Course)
class CourseAdmin(admin.ModelAdmin):
    list_display = ("title", "subject", "teacher", "price", "status")
    list_filter = ("subject", "level", "status", "is_featured")
    search_fields = ("title", "description", "teacher__username")
    prepopulated_fields = {"slug": ("title",)}
    inlines = [SessionInline]


@admin.register(Session)
class SessionAdmin(admin.ModelAdmin):
    list_display = ("title", "course", "start_time", "end_time", "is_virtual")
    list_filter = ("is_virtual", "start_time")
    search_fields = ("title", "description", "course__title")


@admin.register(Enrollment)
class EnrollmentAdmin(admin.ModelAdmin):
    list_display = ("student", "course", "status", "enrollment_date", "completion_date")
    list_filter = ("status", "enrollment_date")
    search_fields = ("student__username", "course__title")


@admin.register(Review)
class ReviewAdmin(admin.ModelAdmin):
    list_display = ("student", "course", "rating", "created_at")
    list_filter = ("rating", "created_at")
    search_fields = ("student__username", "course__title", "comment")


class CartItemInline(admin.TabularInline):
    model = CartItem
    extra = 0
    readonly_fields = ("created_at", "updated_at")
    raw_id_fields = ("course", "session")


@admin.register(Cart)
class CartAdmin(admin.ModelAdmin):
    list_display = ("id", "user", "session_key", "item_count", "total", "created_at")
    list_filter = ("created_at", "updated_at")
    search_fields = ("user__username", "user__email", "session_key")
    readonly_fields = ("created_at", "updated_at")
    inlines = [CartItemInline]
    raw_id_fields = ("user",)


@admin.register(CartItem)
class CartItemAdmin(admin.ModelAdmin):
    list_display = ("id", "cart", "course", "session", "price", "created_at")
    list_filter = ("created_at", "updated_at")
    search_fields = ("cart__user__username", "cart__user__email", "course__title", "session__title")
    readonly_fields = ("created_at", "updated_at")
    raw_id_fields = ("cart", "course", "session")


@admin.register(SearchLog)
class SearchLogAdmin(admin.ModelAdmin):
    list_display = ("query", "results_count", "search_type", "user", "created_at")
    list_filter = ("search_type", "created_at")
    search_fields = ("query", "user__username", "user__email")
    readonly_fields = ("created_at", "filters_applied")
    ordering = ("-created_at",)
    raw_id_fields = ("user",)

    def has_add_permission(self, request):
        return False  # Search logs should only be created through the search interface

    def has_change_permission(self, request, obj=None):
        return False  # Search logs should not be editable


@admin.register(WebRequest)
class WebRequestAdmin(admin.ModelAdmin):
    list_display = ("path", "ip_address", "user", "count", "course", "get_agent", "created", "modified")
    list_filter = ("created", "modified")
    search_fields = ("path", "ip_address", "user", "agent", "referer")
    readonly_fields = ("created", "modified")
    ordering = ("-modified",)
    raw_id_fields = ("course",)

    def get_agent(self, obj):
        return obj.agent[:100] + "..." if len(obj.agent) > 100 else obj.agent

    get_agent.short_description = "User Agent"

    def has_add_permission(self, request):
        return False  # WebRequests should only be created through middleware

    def has_change_permission(self, request, obj=None):
        return False  # WebRequests should not be editable


@admin.register(CourseMaterial)
class CourseMaterialAdmin(admin.ModelAdmin):
    list_display = ("title", "course", "material_type", "session", "order", "is_downloadable")
    list_filter = ("material_type", "is_downloadable", "requires_enrollment", "created_at")
    search_fields = ("title", "description", "course__title", "session__title")
    ordering = ("course", "order", "created_at")
    raw_id_fields = ("course", "session")


@admin.register(CourseProgress)
class CourseProgressAdmin(admin.ModelAdmin):
    list_display = ("enrollment", "completion_percentage", "attendance_rate", "last_accessed")
    list_filter = ("last_accessed",)
    search_fields = ("enrollment__student__username", "enrollment__course__title")
    raw_id_fields = ("enrollment", "completed_sessions")


@admin.register(Achievement)
class AchievementAdmin(admin.ModelAdmin):
    list_display = ("student", "course", "achievement_type", "title", "badge_icon", "criteria_threshold", "awarded_at")
    list_filter = ("achievement_type", "awarded_at")
    search_fields = ("student__username", "course__title", "title", "description", "badge_icon")
    raw_id_fields = ("student", "course")


@admin.register(SessionAttendance)
class SessionAttendanceAdmin(admin.ModelAdmin):
    list_display = ("session", "student", "status", "created_at")
    list_filter = ("status", "created_at")
    search_fields = ("session__title", "student__username", "notes")
    raw_id_fields = ("session", "student")


@admin.register(Notification)
class NotificationAdmin(admin.ModelAdmin):
    list_display = ("user", "title", "notification_type", "read", "created_at")
    list_filter = ("notification_type", "read", "created_at")
    search_fields = ("user__username", "title", "message")
    raw_id_fields = ("user",)


@admin.register(BlogPost)
class BlogPostAdmin(admin.ModelAdmin):
    list_display = ("title", "author", "status", "published_at", "created_at")
    list_filter = ("status", "created_at", "published_at")
    search_fields = ("title", "content", "author__username", "tags")
    prepopulated_fields = {"slug": ("title",)}
    raw_id_fields = ("author",)


@admin.register(SuccessStory)
class SuccessStoryAdmin(admin.ModelAdmin):
    list_display = ("title", "author", "status", "published_at", "created_at")
    list_filter = ("status", "created_at", "published_at")
    search_fields = ("title", "content", "author__username")
    prepopulated_fields = {"slug": ("title",)}
    raw_id_fields = ("author",)


@admin.register(BlogComment)
class BlogCommentAdmin(admin.ModelAdmin):
    list_display = ("post", "author", "is_approved", "created_at")
    list_filter = ("is_approved", "created_at")
    search_fields = ("post__title", "author__username", "content")
    raw_id_fields = ("post", "author", "parent")


@admin.register(ForumTopic)
class ForumTopicAdmin(admin.ModelAdmin):
    list_display = ("title", "category", "author", "is_pinned", "is_locked", "views", "created_at")
    list_filter = ("is_pinned", "is_locked", "created_at")
    search_fields = ("title", "content", "author__username")
    raw_id_fields = ("author", "category")


@admin.register(ForumReply)
class ForumReplyAdmin(admin.ModelAdmin):
    list_display = ("topic", "author", "is_solution", "created_at")
    list_filter = ("is_solution", "created_at")
    search_fields = ("topic__title", "author__username", "content")
    raw_id_fields = ("topic", "author")


@admin.register(ForumCategory)
class ForumCategoryAdmin(admin.ModelAdmin):
    list_display = ("name", "slug", "order", "created_at")
    list_filter = ("created_at", "updated_at")
    search_fields = ("name", "description")
    prepopulated_fields = {"slug": ("name",)}
    ordering = ("order", "name")


@admin.register(Payment)
class PaymentAdmin(admin.ModelAdmin):
    list_display = ("enrollment", "session", "amount", "currency", "status", "created_at")
    list_filter = ("status", "currency", "created_at")
    search_fields = ("enrollment__student__username", "enrollment__course__title", "stripe_payment_intent_id")
    raw_id_fields = ("enrollment", "session")
    readonly_fields = ("created_at", "updated_at")


@admin.register(Challenge)
class ChallengeAdmin(admin.ModelAdmin):
    list_display = ("week_number", "title", "start_date", "end_date")


@admin.register(ChallengeSubmission)
class ChallengeSubmissionAdmin(admin.ModelAdmin):
    list_display = ("user", "challenge", "submitted_at")


# Unregister the default User admin and register our custom one
admin.site.unregister(User)
admin.site.register(User, CustomUserAdmin)


@admin.register(Storefront)
class StorefrontAdmin(admin.ModelAdmin):
    list_display = ("id", "name", "teacher", "is_active", "created_at")
    list_filter = ("is_active", "created_at")
    search_fields = ("teacher__username", "store_name", "store_description")
    readonly_fields = ("id", "created_at", "updated_at")
    fieldsets = (
        (None, {"fields": ("teacher", "store_name", "is_active")}),
        ("Content", {"fields": ("store_description", "store_logo", "store_banner")}),
        ("Policies", {"fields": ("refund_policy", "privacy_policy")}),
        ("Metadata", {"fields": ("store_slug", "created_at", "updated_at")}),
    )
    autocomplete_fields = ["teacher"]

    def get_readonly_fields(self, request, obj=None):
        if obj:  # Editing existing object
            return self.readonly_fields + ("teacher",)
        return self.readonly_fields


@admin.register(Goods)
class GoodsAdmin(admin.ModelAdmin):
    list_display = ("name", "storefront", "price", "stock_status", "product_type", "is_available")
    list_filter = ("product_type", "is_available", "created_at")
    search_fields = ("name", "description", "sku", "storefront__store_name")
    readonly_fields = ("sku", "created_at", "updated_at")
    raw_id_fields = ("storefront",)
    list_editable = ("is_available",)
    date_hierarchy = "created_at"
    fieldsets = (
        (None, {"fields": ("name", "storefront", "is_available")}),
        ("Pricing", {"fields": ("price", "discount_price")}),
        ("Inventory", {"fields": ("product_type", "stock", "sku", "file")}),
        ("Content", {"fields": ("description", "category", "images")}),
        ("Dates", {"fields": ("created_at", "updated_at")}),
    )

    def stock_status(self, obj):
        if obj.product_type == "digital":
            return "N/A"
        return f"{obj.stock} in stock" if obj.stock else "Out of stock"

    stock_status.short_description = "Stock"


class ProductImageInline(admin.TabularInline):
    model = ProductImage
    extra = 1
    readonly_fields = ("preview",)

    def preview(self, obj):
        return format_html('<img src="{}" height="50" />', obj.image.url) if obj.image else "-"

    preview.short_description = "Preview"


@admin.register(ProductImage)
class ProductImageAdmin(admin.ModelAdmin):
    list_display = ("goods", "preview", "alt_text")
    search_fields = ("goods__name", "alt_text")
    readonly_fields = ("preview",)
    raw_id_fields = ("goods",)

    def preview(self, obj):
        return format_html('<img src="{}" height="50" />', obj.image.url) if obj.image else "-"

    preview.short_description = "Preview"


class OrderItemInline(admin.TabularInline):
    model = OrderItem
    extra = 0
    readonly_fields = ("goods", "quantity", "price_at_purchase", "discounted_price_at_purchase")
    can_delete = False


@admin.register(Order)
class OrderAdmin(admin.ModelAdmin):
    list_display = ("id", "user", "status", "created_at", "updated_at")
    list_filter = ("status", "created_at")
    search_fields = ("user__email", "tracking_number")
    readonly_fields = ("id", "created_at", "updated_at")
    raw_id_fields = ("user",)
    date_hierarchy = "created_at"
    inlines = [OrderItemInline]
    actions = ["mark_as_completed"]

    fieldsets = (
        (None, {"fields": ("user", "status")}),
        ("Financials", {"fields": ("currency", "tax_rate")}),
        ("Fulfillment", {"fields": ("shipping_address", "tracking_number")}),
        ("Compliance", {"fields": ("terms_accepted", "transaction_log")}),
        ("Dates", {"fields": ("created_at", "updated_at")}),
    )

    def mark_as_completed(self, request, queryset):
        queryset.update(status="completed")

    mark_as_completed.short_description = "Mark selected orders as completed"


@admin.register(OrderItem)
class OrderItemAdmin(admin.ModelAdmin):
    list_display = ("id", "order", "goods", "quantity", "price_at_purchase")
    list_filter = ("order__status",)
    search_fields = ("goods__name", "order__id")
    readonly_fields = ("id",)
    raw_id_fields = ("order", "goods")

    def price_display(self, obj):
        if obj.discounted_price_at_purchase:
            return f"${obj.discounted_price_at_purchase} (Discounted from ${obj.price_at_purchase})"
        return f"${obj.price_at_purchase}"

    price_display.short_description = "Price"


# Unregister the default User admin and register our custom one
admin.site.unregister(User)
admin.site.register(User, CustomUserAdmin)
admin.site.register(Meetup)


@admin.register(ProgressTracker)
class ProgressTrackerAdmin(admin.ModelAdmin):
    list_display = ("title", "user", "current_value", "target_value", "percentage", "public", "updated_at")
    list_filter = ("public", "color", "created_at")
    search_fields = ("title", "description", "user__username")
    readonly_fields = ("embed_code", "created_at", "updated_at")
    fieldsets = (
        (None, {"fields": ("user", "title", "description")}),
        ("Progress", {"fields": ("current_value", "target_value", "color")}),
        ("Embedding", {"fields": ("public", "embed_code")}),
        ("Timestamps", {"fields": ("created_at", "updated_at"), "classes": ("collapse",)}),
    )


@admin.register(Donation)
class DonationAdmin(admin.ModelAdmin):
    list_display = ("email", "amount", "donation_type", "status", "created_at", "display_name")
    list_filter = ("donation_type", "status", "created_at", "anonymous")
    search_fields = ("email", "message", "user__username", "user__email")
    readonly_fields = ("created_at", "updated_at")
    fieldsets = (
        (
            "Donation Information",
            {"fields": ("user", "email", "amount", "donation_type", "status", "message", "anonymous")},
        ),
        (
            "Stripe Information",
            {"fields": ("stripe_payment_intent_id", "stripe_subscription_id", "stripe_customer_id")},
        ),
        ("Timestamps", {"fields": ("created_at", "updated_at")}),
    )

    def display_name(self, obj):
        return obj.display_name

    display_name.short_description = "Name"


@admin.register(Badge)
class BadgeAdmin(admin.ModelAdmin):
    list_display = ("name", "badge_type", "is_active", "created_by", "created_at")
    list_filter = ("badge_type", "is_active")
    search_fields = ("name", "description")


@admin.register(UserBadge)
class UserBadgeAdmin(admin.ModelAdmin):
    list_display = ("user", "badge", "award_method", "awarded_at")
    list_filter = ("award_method", "badge__badge_type")
    search_fields = ("user__username", "badge__name")
    date_hierarchy = "awarded_at"


@admin.register(LearningStreak)
class LearningStreakAdmin(admin.ModelAdmin):
    list_display = ("user", "current_streak", "longest_streak", "last_engagement")
    search_fields = ("user__username",)


# Register Peer Challenge models
@admin.register(PeerChallenge)
class PeerChallengeAdmin(admin.ModelAdmin):
    list_display = ("title", "creator", "quiz", "status", "created_at", "expires_at")
    list_filter = ("status", "created_at")
    search_fields = ("title", "description", "creator__username")
    raw_id_fields = ("creator", "quiz")
    readonly_fields = ("created_at", "updated_at")
    fieldsets = (
        (None, {"fields": ("creator", "quiz", "title", "description")}),
        ("Status", {"fields": ("status", "expires_at")}),
        ("Timestamps", {"fields": ("created_at", "updated_at"), "classes": ("collapse",)}),
    )


@admin.register(PeerChallengeInvitation)
class PeerChallengeInvitationAdmin(admin.ModelAdmin):
    list_display = ("challenge", "participant", "status", "created_at")
    list_filter = ("status", "created_at")
    search_fields = ("challenge__title", "participant__username", "participant__email")
    raw_id_fields = ("challenge", "participant", "user_quiz")
    readonly_fields = ("created_at", "updated_at")
    fieldsets = (
        (None, {"fields": ("challenge", "participant")}),
        ("Status", {"fields": ("status", "user_quiz")}),
        ("Timestamps", {"fields": ("created_at", "updated_at"), "classes": ("collapse",)}),
    )


# Register Quiz-related models
@admin.register(Quiz)
class QuizAdmin(admin.ModelAdmin):
    list_display = ("title", "creator", "subject", "status", "created_at")
    list_filter = ("status", "created_at")
    search_fields = ("title", "description", "creator__username", "id__exact")
    autocomplete_fields = ["creator", "subject"]


@admin.register(QuizQuestion)
class QuizQuestionAdmin(admin.ModelAdmin):
    list_display = ("text", "quiz", "question_type", "points", "order")
    list_filter = ("question_type",)
    search_fields = ("text", "quiz__title")
    autocomplete_fields = ["quiz"]


@admin.register(QuizOption)
class QuizOptionAdmin(admin.ModelAdmin):
    list_display = ("text", "question", "is_correct", "order")
    list_filter = ("is_correct",)
    search_fields = ("text", "question__text")
    autocomplete_fields = ["question"]


@admin.register(MembershipPlan)
class MembershipPlanAdmin(admin.ModelAdmin):
    list_display = ("name", "price_monthly", "price_yearly", "billing_period", "is_active", "is_popular", "order")
    list_filter = ("is_active", "is_popular", "billing_period")
    search_fields = ("name", "description")
    prepopulated_fields = {"slug": ("name",)}
    ordering = ("order", "name")


@admin.register(UserMembership)
class UserMembershipAdmin(admin.ModelAdmin):
    list_display = ("user", "plan", "status", "billing_period", "start_date", "end_date", "is_active")
    list_filter = ("status", "billing_period", "plan")
    search_fields = ("user__email", "user__username", "stripe_customer_id", "stripe_subscription_id")
    raw_id_fields = ("user", "plan")
    readonly_fields = ("created_at", "updated_at")


@admin.register(MembershipSubscriptionEvent)
class MembershipSubscriptionEventAdmin(admin.ModelAdmin):
    list_display = ("user", "event_type", "created_at")
    list_filter = ("event_type", "created_at")
    search_fields = ("user__email", "user__username", "stripe_event_id")
    raw_id_fields = ("user", "membership")
    readonly_fields = ("created_at",)<|MERGE_RESOLUTION|>--- conflicted
+++ resolved
@@ -27,12 +27,9 @@
     ForumTopic,
     Goods,
     LearningStreak,
-<<<<<<< HEAD
     Meetup,
-=======
     MembershipPlan,
     MembershipSubscriptionEvent,
->>>>>>> 40487e39
     Notification,
     Order,
     OrderItem,
