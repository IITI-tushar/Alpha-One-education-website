--- conflicted
+++ resolved
@@ -729,7 +729,6 @@
     price_display.short_description = "Price"
 
 
-<<<<<<< HEAD
 # Unregister the default User admin and register our custom one
 admin.site.unregister(User)
 admin.site.register(User, CustomUserAdmin)
@@ -750,8 +749,6 @@
     raw_id_fields = ("creator",)
 
 
-=======
->>>>>>> 5b759b10
 @admin.register(ProgressTracker)
 class ProgressTrackerAdmin(admin.ModelAdmin):
     list_display = ("title", "user", "current_value", "target_value", "percentage", "public", "updated_at")
