--- conflicted
+++ resolved
@@ -1023,7 +1023,6 @@
             "is_active",
         ]
 
-<<<<<<< HEAD
 class StudentEnrollmentForm(forms.Form):
     first_name = forms.CharField(
         max_length=30, required=True, widget=TailwindInput(attrs={"placeholder": "First Name"}), label="First Name"
@@ -1067,20 +1066,3 @@
                 'required': True
             }, choices=[('virtual', 'Virtual'), ('in_person', 'In Person')])
         }
-=======
-class MeetupForm(forms.ModelForm):
-    class Meta:
-        model = Meetup
-        fields = ["title", "description", "date", "link"]
-
-class StudentEnrollmentForm(forms.Form):
-    first_name = forms.CharField(
-        max_length=30, required=True, widget=TailwindInput(attrs={"placeholder": "First Name"}), label="First Name"
-    )
-    last_name = forms.CharField(
-        max_length=30, required=True, widget=TailwindInput(attrs={"placeholder": "Last Name"}), label="Last Name"
-    )
-    email = forms.EmailField(
-        required=True, widget=TailwindEmailInput(attrs={"placeholder": "Student Email"}), label="Student Email"
-    )
->>>>>>> 13c32c9a
