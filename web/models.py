--- conflicted
+++ resolved
@@ -1192,7 +1192,6 @@
         return f"{self.quantity}x {self.goods.name}"
 
 
-<<<<<<< HEAD
 class Meetup(models.Model):
     MEETUP_TYPE_CHOICES = [
         ("virtual", "Virtual"),
@@ -1214,7 +1213,6 @@
 
     def __str__(self):
         return self.title
-=======
 class Donation(models.Model):
     """Model for storing donation information."""
 
@@ -1260,5 +1258,4 @@
             return "Anonymous"
         if self.user:
             return self.user.get_full_name() or self.user.username
-        return self.email.split("@")[0]  # Use part before @ in email
->>>>>>> ce33d3ae
+        return self.email.split("@")[0]  # Use part before @ in email