import os
import random
import string
import time
import uuid
from io import BytesIO

from allauth.account.signals import user_signed_up
from django.conf import settings
from django.contrib.auth.models import User
from django.core.exceptions import ValidationError
from django.core.files.base import ContentFile
from django.core.mail import send_mail
from django.core.validators import MaxValueValidator, MinValueValidator
from django.db import models
from django.db.models.signals import post_save
from django.dispatch import receiver
from django.urls import reverse
from django.utils import timezone
from django.utils.text import slugify
from django.utils.translation import gettext_lazy as _
from markdownx.models import MarkdownxField
from PIL import Image

from web.utils import calculate_and_update_user_streak


class Notification(models.Model):
    NOTIFICATION_TYPES = [
        ("info", "Information"),
        ("success", "Success"),
        ("warning", "Warning"),
        ("error", "Error"),
    ]

    user = models.ForeignKey(User, on_delete=models.CASCADE, related_name="notifications")
    title = models.CharField(max_length=200)
    message = models.TextField()
    notification_type = models.CharField(max_length=10, choices=NOTIFICATION_TYPES, default="info")
    read = models.BooleanField(default=False)
    created_at = models.DateTimeField(auto_now_add=True)
    updated_at = models.DateTimeField(auto_now=True)

    class Meta:
        ordering = ["-created_at"]

    def __str__(self):
        return f"{self.title} - {self.user.username}"


class Profile(models.Model):
    user = models.OneToOneField(User, on_delete=models.CASCADE)
    bio = models.TextField(max_length=500, blank=True)
    expertise = models.CharField(max_length=200, blank=True)
    # Avatar fields
    avatar = models.ImageField(upload_to="avatars", blank=True, default="")
    custom_avatar = models.OneToOneField(
        "Avatar", on_delete=models.SET_NULL, null=True, blank=True, related_name="profile"
    )
    is_teacher = models.BooleanField(default=False)
    is_social_media_manager = models.BooleanField(default=False)
    referral_code = models.CharField(max_length=20, unique=True, blank=True)
    referred_by = models.ForeignKey("self", on_delete=models.SET_NULL, null=True, blank=True, related_name="referrals")
    referral_earnings = models.DecimalField(max_digits=10, decimal_places=2, default=0)
    stripe_account_id = models.CharField(max_length=100, blank=True)
    stripe_account_status = models.CharField(
        max_length=20,
        choices=[
            ("pending", "Pending"),
            ("verified", "Verified"),
            ("rejected", "Rejected"),
        ],
        default="pending",
        blank=True,
    )
    commission_rate = models.DecimalField(
        max_digits=5,
        decimal_places=2,
        default=10.00,
        help_text="Commission rate in percentage (e.g., 10.00 for 10%)",
        blank=True,
    )
    created_at = models.DateTimeField(auto_now_add=True)
    updated_at = models.DateTimeField(auto_now=True)
    is_profile_public = models.BooleanField(
        default=False, help_text="Toggle to make your profile public so your details and stats are visible."
    )
    how_did_you_hear_about_us = models.TextField(
        blank=True, help_text="How did you hear about us? You can enter text or a link."
    )

    def __str__(self):
        visibility = "Public" if self.is_profile_public else "Private"
        return f"{self.user.username}'s profile ({visibility})"

    def save(self, *args, **kwargs):
        if not self.referral_code:
            self.referral_code = self.generate_referral_code()
        # Skip image processing for SVG files
        super().save(*args, **kwargs)

    def generate_referral_code(self):
        """Generate a unique referral code."""
        max_attempts = 10
        attempt = 0

        while attempt < max_attempts:
            code = "".join(random.choices(string.ascii_uppercase + string.digits, k=8))
            if not Profile.objects.filter(referral_code=code).exists():
                return code
            attempt += 1

        # If we've exhausted our attempts, generate a truly unique code using timestamp
        timestamp = int(time.time())
        code = f"{timestamp:x}".upper()[:8]
        return code

    @property
    def total_referrals(self):
        """Return the total number of successful referrals."""
        return self.referrals.count()

    def add_referral_earnings(self, amount):
        """Add referral earnings to the user's balance."""
        self.referral_earnings = self.referral_earnings + amount
        self.save()

    @property
    def can_receive_payments(self):
        return self.is_teacher and self.stripe_account_id and self.stripe_account_status == "verified"


class Avatar(models.Model):
    style = models.CharField(max_length=50, default="circle")
    background_color = models.CharField(max_length=7, default="#FFFFFF")
    top = models.CharField(max_length=50, default="short_flat")
    eyebrows = models.CharField(max_length=50, default="default")
    eyes = models.CharField(max_length=50, default="default")
    nose = models.CharField(max_length=50, default="default")
    mouth = models.CharField(max_length=50, default="default")
    facial_hair = models.CharField(max_length=50, default="none")
    skin_color = models.CharField(max_length=50, default="light")
    hair_color = models.CharField(max_length=7, default="#000000")
    accessory = models.CharField(max_length=50, default="none")
    clothing = models.CharField(max_length=50, default="hoodie")
    clothing_color = models.CharField(max_length=7, default="#0000FF")
    svg = models.TextField(blank=True, help_text="Stored SVG string of the custom avatar")
    created_at = models.DateTimeField(auto_now_add=True)
    updated_at = models.DateTimeField(auto_now=True)

    def __str__(self):
        return f"Avatar for {self.profile.user.username if hasattr(self, 'profile') and self.profile else 'No Profile'}"

    def save(self, *args, **kwargs):
        from python_avatars import (
            AccessoryType,
        )
        from python_avatars import Avatar as PythonAvatar
        from python_avatars import (
            AvatarStyle,
            ClothingType,
            EyebrowType,
            EyeType,
            FacialHairType,
            HairType,
            MouthType,
            NoseType,
            SkinColor,
        )

        # Create avatar using python_avatars
        avatar = PythonAvatar(
            style=getattr(AvatarStyle, self.style.upper(), AvatarStyle.CIRCLE),
            background_color=self.background_color,
            top=getattr(HairType, self.top.upper(), HairType.SHORT_FLAT),
            eyebrows=getattr(EyebrowType, self.eyebrows.upper(), EyebrowType.DEFAULT),
            eyes=getattr(EyeType, self.eyes.upper(), EyeType.DEFAULT),
            nose=getattr(NoseType, self.nose.upper(), NoseType.DEFAULT),
            mouth=getattr(MouthType, self.mouth.upper(), MouthType.DEFAULT),
            facial_hair=getattr(FacialHairType, self.facial_hair.upper(), FacialHairType.NONE),
            skin_color=getattr(SkinColor, self.skin_color.upper(), SkinColor.LIGHT),
            hair_color=self.hair_color,
            accessory=getattr(AccessoryType, self.accessory.upper(), AccessoryType.NONE),
            clothing=getattr(ClothingType, self.clothing.upper(), ClothingType.HOODIE),
            clothing_color=self.clothing_color,
        )

        # Save SVG string
        self.svg = avatar.render()
        super().save(*args, **kwargs)


class Subject(models.Model):
    name = models.CharField(max_length=100, unique=True)
    slug = models.SlugField(unique=True)
    description = models.TextField(blank=True)
    icon = models.CharField(max_length=50, help_text="Font Awesome icon class", blank=True)
    order = models.IntegerField(default=0)
    created_at = models.DateTimeField(auto_now_add=True)
    updated_at = models.DateTimeField(auto_now=True)

    class Meta:
        ordering = ["order", "name"]

    def __str__(self):
        return self.name

    def save(self, *args, **kwargs):
        if not self.slug:
            self.slug = slugify(self.name)
        super().save(*args, **kwargs)


class WebRequest(models.Model):
    ip_address = models.CharField(max_length=100, blank=True, default="")
    user = models.CharField(max_length=150, blank=True, default="")
    created = models.DateTimeField(auto_now_add=True)
    modified = models.DateTimeField(auto_now=True)
    agent = models.TextField(blank=True, default="")
    count = models.BigIntegerField(default=1)
    path = models.CharField(max_length=255, blank=True, default="")
    referer = models.CharField(max_length=255, blank=True, default="")
    course = models.ForeignKey("Course", on_delete=models.CASCADE, related_name="web_requests", null=True, blank=True)

    def __str__(self):
        return f"{self.path} - {self.count} views"


class Course(models.Model):
    STATUS_CHOICES = [
        ("draft", "Draft"),
        ("published", "Published"),
        ("archived", "Archived"),
    ]

    title = models.CharField(max_length=200)
    slug = models.SlugField(unique=True, max_length=200)
    image = models.ImageField(
        upload_to="course_images", help_text="Course image (will be resized to 300x300 pixels)", blank=True
    )
    teacher = models.ForeignKey(User, on_delete=models.CASCADE, related_name="courses_teaching")
    description = MarkdownxField()
    learning_objectives = MarkdownxField()
    prerequisites = MarkdownxField(blank=True)
    price = models.DecimalField(max_digits=10, decimal_places=2)
    allow_individual_sessions = models.BooleanField(
        default=False, help_text="Allow students to register for individual sessions"
    )
    invite_only = models.BooleanField(
        default=False, help_text="If enabled, students can only enroll with an invitation"
    )
    status = models.CharField(max_length=10, choices=STATUS_CHOICES, default="draft")
    max_students = models.IntegerField(validators=[MinValueValidator(1)])
    created_at = models.DateTimeField(auto_now_add=True)
    updated_at = models.DateTimeField(auto_now=True)

    subject = models.ForeignKey(
        Subject,
        on_delete=models.PROTECT,
        related_name="courses",
    )

    level = models.CharField(
        max_length=20,
        choices=[
            ("beginner", "Beginner"),
            ("intermediate", "Intermediate"),
            ("advanced", "Advanced"),
        ],
        default="beginner",
    )
    tags = models.CharField(max_length=200, blank=True, help_text="Comma-separated tags")
    is_featured = models.BooleanField(default=False)

    def save(self, *args, **kwargs):
        if not self.slug:
            base_slug = slugify(self.title)
            slug = base_slug
            counter = 1
            while Course.objects.filter(slug=slug).exists():
                slug = f"{base_slug}-{counter}"
                counter += 1
            self.slug = slug

        # Handle image resizing
        if self.image:
            img = Image.open(self.image)
            # Convert to RGB if necessary
            if img.mode != "RGB":
                img = img.convert("RGB")
            # Crop image to a square format
            width, height = img.size
            min_dim = min(width, height)
            left = (width - min_dim) / 2
            top = (height - min_dim) / 2
            right = (width + min_dim) / 2
            bottom = (height + min_dim) / 2
            img = img.crop((left, top, right, bottom))
            # Resize the image to 300x300 pixels
            img = img.resize((500, 500), Image.Resampling.LANCZOS)
            # Save the resized image
            buffer = BytesIO()
            img.save(buffer, format="JPEG", quality=90)
            # Update the ImageField
            file_name = self.image.name
            self.image.delete(save=False)  # Delete old image
            self.image.save(file_name, ContentFile(buffer.getvalue()), save=False)

        super().save(*args, **kwargs)

    def __str__(self):
        return self.title

    @property
    def available_spots(self):
        return self.max_students - self.enrollments.count()

    @property
    def average_rating(self):
        reviews = self.reviews.all()
        if not reviews:
            return 0
        return sum(review.rating for review in reviews) / len(reviews)


class Session(models.Model):
    course = models.ForeignKey(Course, on_delete=models.CASCADE, related_name="sessions")
    title = models.CharField(max_length=200)
    description = models.TextField()
    start_time = models.DateTimeField()
    end_time = models.DateTimeField()
    is_virtual = models.BooleanField(default=True)
    meeting_link = models.URLField(blank=True)
    meeting_id = models.CharField(max_length=100, blank=True)
    location = models.CharField(max_length=200, blank=True)
    price = models.DecimalField(
        max_digits=10, decimal_places=2, null=True, blank=True, help_text="Price for individual session registration"
    )
    created_at = models.DateTimeField(auto_now_add=True)
    updated_at = models.DateTimeField(auto_now=True)

    # Rollover fields
    enable_rollover = models.BooleanField(
        default=False, help_text="Enable automatic date rollover if no students are enrolled"
    )
    rollover_pattern = models.CharField(
        max_length=20,
        choices=[
            ("daily", "Daily"),
            ("weekly", "Weekly"),
            ("monthly", "Monthly"),
        ],
        default="weekly",
        blank=True,
        help_text="How often to roll over the session dates",
    )
    original_start_time = models.DateTimeField(
        null=True, blank=True, help_text="Original start time before any rollovers"
    )
    original_end_time = models.DateTimeField(null=True, blank=True, help_text="Original end time before any rollovers")
    is_rolled_over = models.BooleanField(default=False, help_text="Whether this session has been rolled over")
    teacher_confirmed = models.BooleanField(
        default=False, help_text="Whether the teacher has confirmed the rolled over dates"
    )
    latitude = models.DecimalField(
        blank=True,
        decimal_places=6,
        help_text="Latitude coordinate for mapping",
        max_digits=9,
        null=True,
        validators=[MinValueValidator(-90), MaxValueValidator(90)],
    )
    longitude = models.DecimalField(
        blank=True,
        decimal_places=6,
        help_text="Longitude coordinate for mapping",
        max_digits=9,
        null=True,
        validators=[MinValueValidator(-180), MaxValueValidator(180)],
    )
    teaching_style = models.CharField(
        max_length=20,
        choices=[
            ("lecture", "Lecture Based"),
            ("student-centered", "Student Centered"),
            ("hybrid", "Hybrid Learning"),
            ("practical", "Practical Learning"),
        ],
        default="hybrid",
        blank=True,
        help_text="What is the teachng style of session",
    )

    class Meta:
        ordering = ["start_time"]

    def __str__(self):
        return f"{self.course.title} - {self.title}"

    def save(self, *args, **kwargs):
        # Store original times when first created
        # calculate the lat and longitiude dynamically

        if self.location and (self.latitude is None or self.longitude is None):
            self.fetch_coordinates()

        if not self.pk and not self.original_start_time and not self.original_end_time:
            self.original_start_time = self.start_time
            self.original_end_time = self.end_time

        # Handle virtual meeting creation/updates
        is_new = self._state.adding
        old_instance = None if is_new else Session.objects.get(pk=self.pk)

        # First save to get the ID
        super().save(*args, **kwargs)

        if self.is_virtual:
            from .calendar_sync import create_calendar_event, update_calendar_event

            if is_new:
                event_id = create_calendar_event(self)
                if event_id:
                    self.meeting_id = event_id
                    # Update without triggering save() again
                    Session.objects.filter(pk=self.pk).update(meeting_id=event_id)
            elif old_instance and (
                old_instance.start_time != self.start_time
                or old_instance.end_time != self.end_time
                or old_instance.title != self.title
            ):
                update_calendar_event(self)

    def roll_forward(self):
        """Roll the session forward based on the rollover pattern."""
        if not self.enable_rollover or self.teacher_confirmed:
            return False

        now = timezone.now()
        if self.start_time > now:
            return False  # Don't roll forward future sessions

        # Calculate new dates based on pattern
        if self.rollover_pattern == "daily":
            days_to_add = 1
        elif self.rollover_pattern == "weekly":
            days_to_add = 7
        else:  # monthly
            days_to_add = 30

        # Calculate time difference between start and end
        duration = self.end_time - self.start_time

        # Roll forward until we get a future date
        while self.start_time <= now:
            self.start_time += timezone.timedelta(days=days_to_add)
            self.end_time = self.start_time + duration

        self.is_rolled_over = True
        self.teacher_confirmed = False
        return True

    def delete(self, *args, **kwargs):
        # Delete associated calendar event if exists
        if self.is_virtual and self.meeting_id:
            from .calendar_sync import delete_calendar_event

            delete_calendar_event(self)
        super().delete(*args, **kwargs)

    def fetch_coordinates(self):
        """Fetch latitude and longitude using OpenStreetMap's Nominatim API."""
        from .utils import geocode_address

        if not self.location:
            return
        try:
            coordinates = geocode_address(self.location)
            if coordinates:
                self.latitude, self.longitude = coordinates
                print("location store:", self.latitude, self.longitude)
            else:
                print(
                    f"Skipping session {self.id} due to invalid coordinates:",
                    f"lat={self.latitude}, \n lng={self.longitude}",
                )
        except Exception as e:
            import logging

            logger = logging.getLogger(__name__)
            logger.error("Error geocoding session %s location '%s': %s", self.id, self.location, str(e))

    def is_live(self):
        """Returns True if the session is live right now."""
        now = timezone.now()
        return self.start_time <= now <= self.end_time

    def get_absolute_url(self):
        return reverse("course_detail", kwargs={"slug": self.course.slug})


class CourseMaterial(models.Model):
    MATERIAL_TYPES = [
        ("video", "Video"),
        ("image", "Image"),
        ("document", "Document"),
        ("presentation", "Presentation"),
        ("exercise", "Exercise"),
        ("quiz", "Quiz"),
        ("assignment", "Assignment"),  # Add 'assignment' as a valid choice
        ("other", "Other"),
    ]

    course = models.ForeignKey(Course, on_delete=models.CASCADE, related_name="materials")
    title = models.CharField(max_length=200)
    description = models.TextField(blank=True)
    material_type = models.CharField(max_length=20, choices=MATERIAL_TYPES)
    file = models.FileField(upload_to="course_materials/", blank=True)
    external_url = models.URLField(blank=True, help_text="URL for external content like YouTube videos")
    session = models.ForeignKey(
        Session,
        on_delete=models.SET_NULL,
        null=True,
        blank=True,
        related_name="materials",
    )
    order = models.PositiveIntegerField(default=0)
    is_downloadable = models.BooleanField(default=True)
    requires_enrollment = models.BooleanField(
        default=True, help_text="If True, only enrolled students can access full content"
    )
    created_at = models.DateTimeField(auto_now_add=True)
    updated_at = models.DateTimeField(auto_now=True)

    # New fields for assignment deadlines and reminder tracking
    due_date = models.DateTimeField(null=True, blank=True, help_text="Deadline for assignment submission")
    reminder_sent = models.BooleanField(default=False, help_text="Whether an early reminder has been sent")
    final_reminder_sent = models.BooleanField(default=False, help_text="Whether a final reminder has been sent")

    class Meta:
        ordering = ["order", "created_at"]

    def __str__(self):
        return f"{self.course.title} - {self.title}"

    def clean(self):
        if not self.file and not self.external_url:
            raise ValidationError("Either a file or external URL must be provided")
        if self.file and self.external_url:
            raise ValidationError("Cannot have both file and external URL")

    def save(self, *args, **kwargs):
        self.full_clean()
        super().save(*args, **kwargs)

    @property
    def file_extension(self):
        if self.file:
            return os.path.splitext(self.file.name)[1].lower()
        return ""

    @property
    def file_size(self):
        if not self.file:
            return 0
        try:
            return self.file.size
        except FileNotFoundError:
            return 0

    @property
    def preview_content(self):
        """Returns limited content for non-enrolled users"""
        if self.material_type == "video":
            return self.title
        elif self.material_type == "image":
            return self.title
        return self.title


class Enrollment(models.Model):
    STATUS_CHOICES = [
        ("pending", "Pending"),
        ("approved", "Approved"),
        ("rejected", "Rejected"),
        ("completed", "Completed"),
    ]

    student = models.ForeignKey(User, on_delete=models.CASCADE, related_name="enrollments")
    course = models.ForeignKey(Course, on_delete=models.CASCADE, related_name="enrollments")
    status = models.CharField(max_length=10, choices=STATUS_CHOICES, default="pending")
    enrollment_date = models.DateTimeField(auto_now_add=True)
    completion_date = models.DateTimeField(null=True, blank=True)
    payment_intent_id = models.CharField(max_length=100, blank=True, default="")

    class Meta:
        unique_together = ["student", "course"]

    def __str__(self):
        return f"{self.student.username} - {self.course.title}"


class SessionAttendance(models.Model):
    STATUS_CHOICES = [
        ("present", "Present"),
        ("absent", "Absent"),
        ("excused", "Excused"),
        ("late", "Late"),
    ]

    session = models.ForeignKey(Session, on_delete=models.CASCADE, related_name="attendances")
    student = models.ForeignKey(User, on_delete=models.CASCADE, related_name="session_attendances")
    status = models.CharField(max_length=10, choices=STATUS_CHOICES, default="absent")
    notes = models.TextField(blank=True)
    created_at = models.DateTimeField(auto_now_add=True)
    updated_at = models.DateTimeField(auto_now=True)

    class Meta:
        unique_together = ["session", "student"]

    def __str__(self):
        return f"{self.student.username} - {self.session.title} ({self.status})"


class CourseProgress(models.Model):
    enrollment = models.OneToOneField(Enrollment, on_delete=models.CASCADE, related_name="progress")
    completed_sessions = models.ManyToManyField(Session, related_name="completed_by")
    last_accessed = models.DateTimeField(auto_now=True)
    notes = models.TextField(blank=True)

    @property
    def completion_percentage(self):
        total_sessions = self.enrollment.course.sessions.count()
        if total_sessions == 0:
            return 0
        completed = self.completed_sessions.count()
        return int((completed / total_sessions) * 100)

    @property
    def attendance_rate(self):
        total_past_sessions = self.enrollment.course.sessions.filter(start_time__lt=timezone.now()).count()
        if total_past_sessions == 0:
            return 100
        attended = SessionAttendance.objects.filter(
            student=self.enrollment.student,
            session__course=self.enrollment.course,
            status__in=["present", "late"],
        ).count()
        return int((attended / total_past_sessions) * 100)

    def __str__(self):
        return f"{self.enrollment.student.username}'s progress in {self.enrollment.course.title}"


class EducationalVideo(models.Model):
    """Model for educational videos shared by users."""

    title = models.CharField(max_length=200)
    description = models.TextField()
    video_url = models.URLField(help_text="URL for external content like YouTube videos")
    category = models.ForeignKey(Subject, on_delete=models.PROTECT, related_name="educational_videos")
    uploader = models.ForeignKey(User, on_delete=models.CASCADE, related_name="educational_videos")
    uploaded_at = models.DateTimeField(auto_now_add=True)

    class Meta:
        verbose_name = "Educational Video"
        verbose_name_plural = "Educational Videos"
        ordering = ["-uploaded_at"]

    def __str__(self):
        return self.title


class Achievement(models.Model):
    TYPES = [
        ("attendance", "Perfect Attendance"),
        ("completion", "Course Completion"),
        ("participation", "Active Participation"),
        ("excellence", "Academic Excellence"),
        ("quiz", "High Quiz Score"),
        ("streak", "Daily Learning Streak"),
    ]

    BADGE_ICONS = [
        ("fas fa-trophy", "Trophy"),
        ("fas fa-medal", "Medal"),
        ("fas fa-award", "Award"),
        ("fas fa-star", "Star"),
        ("fas fa-certificate", "Certificate"),
        ("fas fa-graduation-cap", "Graduation Cap"),
    ]

    student = models.ForeignKey(User, on_delete=models.CASCADE, related_name="achievements")
    course = models.ForeignKey(Course, on_delete=models.CASCADE, related_name="achievements", null=True, blank=True)
    achievement_type = models.CharField(max_length=20, choices=TYPES)
    title = models.CharField(max_length=200)
    description = models.TextField()
    awarded_at = models.DateTimeField(auto_now_add=True)
    badge_icon = models.CharField(
        max_length=100, blank=True, help_text="Icon class for the badge (e.g., 'fas fa-trophy')"
    )
    criteria_threshold = models.PositiveIntegerField(
        null=True, blank=True, help_text="Optional threshold required to earn this badge"
    )

    def __str__(self):
        return f"{self.student.username} - {self.title}"


class Review(models.Model):
    student = models.ForeignKey(User, on_delete=models.CASCADE, related_name="reviews_given")
    course = models.ForeignKey(Course, on_delete=models.CASCADE, related_name="reviews")
    rating = models.IntegerField(validators=[MinValueValidator(1), MaxValueValidator(5)])
    comment = models.TextField()
    created_at = models.DateTimeField(auto_now_add=True)
    updated_at = models.DateTimeField(auto_now=True)
    is_featured = models.BooleanField(default=False, db_index=True)

    class Meta:
        unique_together = ["student", "course"]

    def __str__(self):
        return f"{self.student.username}'s review of {self.course.title}"


class Payment(models.Model):
    STATUS_CHOICES = [
        ("pending", "Pending"),
        ("completed", "Completed"),
        ("failed", "Failed"),
        ("refunded", "Refunded"),
    ]

    enrollment = models.ForeignKey(
        Enrollment,
        on_delete=models.CASCADE,
        related_name="payments",
        help_text="The enrollment this payment is associated with",
    )
    session = models.ForeignKey(
        Session,
        on_delete=models.SET_NULL,
        null=True,
        blank=True,
        related_name="payments",
        help_text="Specific session this payment is for, if any",
    )
    amount = models.DecimalField(max_digits=10, decimal_places=2)
    currency = models.CharField(max_length=3, default="USD")
    stripe_payment_intent_id = models.CharField(max_length=100, unique=True)
    status = models.CharField(max_length=10, choices=STATUS_CHOICES, default="pending")
    created_at = models.DateTimeField(auto_now_add=True)
    updated_at = models.DateTimeField(auto_now=True)

    def __str__(self):
        if self.session:
            return f"Payment for {self.enrollment} - {self.session.title}"
        return f"Payment for {self.enrollment}"


class ForumCategory(models.Model):
    """Categories for organizing forum discussions."""

    name = models.CharField(max_length=100)
    description = models.TextField()
    slug = models.SlugField(unique=True)
    icon = models.CharField(max_length=50, help_text="Font Awesome icon class")
    order = models.IntegerField(default=0)
    created_at = models.DateTimeField(auto_now_add=True)
    updated_at = models.DateTimeField(auto_now=True)

    class Meta:
        verbose_name_plural = "Forum Categories"
        ordering = ["order", "name"]

    def __str__(self):
        return self.name

    def save(self, *args, **kwargs):
        if not self.slug:
            self.slug = slugify(self.name)
        super().save(*args, **kwargs)


class ForumTopic(models.Model):
    """Individual forum topics/threads."""

    title = models.CharField(max_length=200)
    content = models.TextField()
    category = models.ForeignKey(ForumCategory, on_delete=models.CASCADE, related_name="topics")
    author = models.ForeignKey(User, on_delete=models.CASCADE, related_name="forum_topics")
    is_pinned = models.BooleanField(default=False)
    is_locked = models.BooleanField(default=False)
    views = models.IntegerField(default=0)
    created_at = models.DateTimeField(auto_now_add=True)
    updated_at = models.DateTimeField(auto_now=True)

    class Meta:
        ordering = ["-is_pinned", "-created_at"]

    def __str__(self):
        return self.title


class ForumReply(models.Model):
    """Replies to forum topics."""

    topic = models.ForeignKey(ForumTopic, on_delete=models.CASCADE, related_name="replies")
    author = models.ForeignKey(User, on_delete=models.CASCADE, related_name="forum_replies")
    content = models.TextField()
    is_solution = models.BooleanField(default=False)
    created_at = models.DateTimeField(auto_now_add=True)
    updated_at = models.DateTimeField(auto_now=True)

    class Meta:
        verbose_name_plural = "Forum Replies"
        ordering = ["created_at"]

    def __str__(self):
        return f"Reply by {self.author.username} on {self.topic.title}"


class PeerConnection(models.Model):
    """Connections between users for networking."""

    STATUS_CHOICES = [
        ("pending", "Pending"),
        ("accepted", "Accepted"),
        ("rejected", "Rejected"),
        ("blocked", "Blocked"),
    ]

    sender = models.ForeignKey(User, on_delete=models.CASCADE, related_name="sent_connections")
    receiver = models.ForeignKey(User, on_delete=models.CASCADE, related_name="received_connections")
    status = models.CharField(max_length=10, choices=STATUS_CHOICES, default="pending")
    created_at = models.DateTimeField(auto_now_add=True)
    updated_at = models.DateTimeField(auto_now=True)

    class Meta:
        unique_together = ["sender", "receiver"]

    def __str__(self):
        return f"{self.sender.username} -> {self.receiver.username} ({self.status})"


class PeerMessage(models.Model):
    """Direct messages between connected."""

    sender = models.ForeignKey(User, on_delete=models.CASCADE, related_name="sent_messages")
    receiver = models.ForeignKey(User, on_delete=models.CASCADE, related_name="received_messages")
    content = models.TextField()
    is_read = models.BooleanField(default=False)
    created_at = models.DateTimeField(auto_now_add=True)

    class Meta:
        ordering = ["-created_at"]

    def __str__(self):
        return f"Message from {self.sender.username} to {self.receiver.username}"


class StudyGroup(models.Model):
    """Study groups for collaborative learning."""

    name = models.CharField(max_length=200)
    description = models.TextField()
    course = models.ForeignKey(Course, on_delete=models.CASCADE, related_name="study_groups")
    creator = models.ForeignKey(User, on_delete=models.CASCADE, related_name="created_groups")
    members = models.ManyToManyField(User, related_name="joined_groups", blank=True)
    max_members = models.IntegerField(default=10)
    is_private = models.BooleanField(default=False)
    created_at = models.DateTimeField(auto_now_add=True)
    updated_at = models.DateTimeField(auto_now=True)

    def __str__(self):
        return self.name

    def can_add_member(self):
        return self.members.count() < self.max_members

    def add_member(self, user):
        if self.can_add_member():
            self.members.add(user)
            return True
        return False

    def is_full(self):
        return self.members.count() >= self.max_members


class StudyGroupInvite(models.Model):
    """Invitations to join study groups."""

    id = models.UUIDField(primary_key=True, default=uuid.uuid4, editable=False)
    group = models.ForeignKey(StudyGroup, on_delete=models.CASCADE, related_name="invites")
    sender = models.ForeignKey(User, on_delete=models.CASCADE, related_name="sent_group_invites")
    recipient = models.ForeignKey(User, on_delete=models.CASCADE, related_name="received_group_invites")
    created_at = models.DateTimeField(auto_now_add=True)
    responded_at = models.DateTimeField(null=True, blank=True)
    STATUS_CHOICES = [("pending", "Pending"), ("accepted", "Accepted"), ("declined", "Declined")]
    status = models.CharField(max_length=20, choices=STATUS_CHOICES, default="pending")

    class Meta:
        unique_together = ["group", "recipient"]

    def __str__(self):
        return f"Invitation to {self.group.name} for {self.recipient.username}"

    def accept(self):
        """Accept the invitation and add the recipient to the study group."""
        self.status = "accepted"
        self.responded_at = timezone.now()
        self.save()
        member_added = self.group.add_member(self.recipient)
        if not member_added:
            # Group is full, create notification or handle this case
            Notification.objects.create(
                user=self.recipient,
                title="Group Full",
                message=f"Could not join {self.group.name} as it's already full",
                notification_type="warning",
            )

    def decline(self):
        """Decline the invitation."""
        self.status = "declined"
        self.responded_at = timezone.now()
        self.save()


@receiver(post_save, sender=User)
def create_user_profile(sender, instance, created, **kwargs):
    """Create a Profile instance when a new User is created."""
    if created and not hasattr(instance, "profile"):
        Profile.objects.create(user=instance)


@receiver(post_save, sender=User)
def save_user_profile(sender, instance, **kwargs):
    """Save the Profile instance when the User is saved."""
    if hasattr(instance, "profile"):
        instance.profile.save()
    else:
        Profile.objects.create(user=instance)


class BlogPost(models.Model):
    STATUS_CHOICES = [
        ("draft", "Draft"),
        ("published", "Published"),
        ("archived", "Archived"),
    ]

    title = models.CharField(max_length=200)
    slug = models.SlugField(unique=True, max_length=200)
    author = models.ForeignKey(User, on_delete=models.CASCADE, related_name="blog_posts")
    content = MarkdownxField()
    excerpt = models.TextField(blank=True)
    featured_image = models.ImageField(
        upload_to="blog/images/", blank=True, help_text="Featured image for the blog post"
    )
    status = models.CharField(max_length=10, choices=STATUS_CHOICES, default="draft")
    tags = models.CharField(
        max_length=200, blank=True, help_text="Comma-separated tags (e.g., 'python, django, web development')"
    )
    created_at = models.DateTimeField(auto_now_add=True)
    updated_at = models.DateTimeField(auto_now=True)
    published_at = models.DateTimeField(null=True, blank=True)

    class Meta:
        ordering = ["-published_at", "-created_at"]

    def __str__(self):
        return self.title

    def save(self, *args, **kwargs):
        if not self.slug:
            self.slug = slugify(self.title)
        if self.status == "published" and not self.published_at:
            self.published_at = timezone.now()
        super().save(*args, **kwargs)

    @property
    def reading_time(self):
        """Estimate reading time in minutes."""
        words_per_minute = 200
        word_count = len(self.content.split())
        minutes = word_count / words_per_minute
        return max(1, round(minutes))


class BlogComment(models.Model):
    post = models.ForeignKey(BlogPost, on_delete=models.CASCADE, related_name="comments")
    author = models.ForeignKey(User, on_delete=models.CASCADE, related_name="blog_comments")
    content = models.TextField()
    parent = models.ForeignKey("self", null=True, blank=True, on_delete=models.CASCADE, related_name="replies")
    is_approved = models.BooleanField(default=False)
    created_at = models.DateTimeField(auto_now_add=True)
    updated_at = models.DateTimeField(auto_now=True)

    class Meta:
        ordering = ["created_at"]

    def __str__(self):
        return f"Comment by {self.author.username} on {self.post.title}"


class SuccessStory(models.Model):
    STATUS_CHOICES = [
        ("published", "Published"),
        ("archived", "Archived"),
    ]
    title = models.CharField(max_length=200)
    slug = models.SlugField(unique=True, max_length=200)
    author = models.ForeignKey(User, on_delete=models.CASCADE, related_name="success_stories")
    content = MarkdownxField()
    excerpt = models.TextField(blank=True)
    featured_image = models.ImageField(
        upload_to="success_stories/images/", blank=True, help_text="Featured image for the success story"
    )
    status = models.CharField(max_length=10, choices=STATUS_CHOICES, default="published")
    created_at = models.DateTimeField(auto_now_add=True)
    updated_at = models.DateTimeField(auto_now=True)
    published_at = models.DateTimeField(null=True, blank=True)

    class Meta:
        ordering = ["-published_at", "-created_at"]
        verbose_name = "Success Story"
        verbose_name_plural = "Success Stories"

    def __str__(self):
        return self.title

    def save(self, *args, **kwargs):
        if not self.slug:
            self.slug = slugify(self.title)
        if self.status == "published" and not self.published_at:
            self.published_at = timezone.now()
        super().save(*args, **kwargs)

    def get_absolute_url(self):
        return reverse("success_story_detail", kwargs={"slug": self.slug})

    @property
    def reading_time(self):
        """Estimate reading time in minutes."""
        words_per_minute = 200
        word_count = len(self.content.split())
        minutes = word_count / words_per_minute
        return max(1, round(minutes))


@receiver(user_signed_up)
def set_user_type(sender, request, user, **kwargs):
    """Set the user type (teacher/student) when they sign up."""
    is_teacher = request.POST.get("is_teacher") == "on"
    profile = user.profile
    profile.is_teacher = is_teacher
    profile.save()


class Cart(models.Model):
    user = models.OneToOneField(
        settings.AUTH_USER_MODEL,
        on_delete=models.CASCADE,
        related_name="cart",
        null=True,
        blank=True,
    )
    session_key = models.CharField(max_length=40, blank=True, default="")
    created_at = models.DateTimeField(auto_now_add=True)
    updated_at = models.DateTimeField(auto_now=True)

    class Meta:
        constraints = [
            models.CheckConstraint(
                check=models.Q(user__isnull=False) | models.Q(session_key__gt=""),
                name="cart_user_or_session_key",
            )
        ]

    @property
    def item_count(self):
        return self.items.count()

    @property
    def has_goods(self):
        return self.items.filter(goods__isnull=False).exists()

    @property
    def total(self):
        return sum(item.final_price for item in self.items.all())

    def __str__(self):
        if self.user:
            return f"Cart for {self.user.username}"
        return "Anonymous cart"


class Storefront(models.Model):
    teacher = models.OneToOneField(
        settings.AUTH_USER_MODEL, on_delete=models.CASCADE, related_name="storefront", verbose_name="Teacher Profile"
    )
    name = models.CharField(
        max_length=100, unique=True, help_text="Display name for your store", default="Default Store Name"
    )
    description = models.TextField(blank=True, help_text="Describe your store for customers")
    logo = models.ImageField(upload_to="store_logos/", blank=True, help_text="Recommended size: 200x200px")
    store_slug = models.SlugField(unique=True, blank=True, help_text="Auto-generated URL-friendly identifier")
    is_active = models.BooleanField(default=True, help_text="Enable/disable public visibility of your store")
    created_at = models.DateTimeField(auto_now_add=True)
    updated_at = models.DateTimeField(auto_now=True)

    def save(self, *args, **kwargs):
        if not self.store_slug:
            self.store_slug = self._generate_unique_slug()
        super().save(*args, **kwargs)

    def _generate_unique_slug(self):
        base_slug = slugify(self.name)
        unique_slug = base_slug
        count = 1
        while Storefront.objects.filter(store_slug=unique_slug).exists():
            unique_slug = f"{base_slug}-{count}"
            count += 1
        return unique_slug

    def __str__(self):
        return f"{self.name} (by {self.teacher.username})"


class Goods(models.Model):
    PRODUCT_TYPE_CHOICES = [
        ("physical", "Physical Product"),
        ("digital", "Digital Download"),
    ]

    name = models.CharField(max_length=100, help_text="Product title (e.g., 'Algebra Basics Workbook')")
    description = models.TextField(help_text="Detailed product description")
    price = models.DecimalField(max_digits=10, decimal_places=2, help_text="Price in USD")
    discount_price = models.DecimalField(
        max_digits=10, decimal_places=2, blank=True, null=True, help_text="Discounted price (optional)"
    )
    stock = models.PositiveIntegerField(blank=True, null=True, help_text="Leave blank for digital products")
    product_type = models.CharField(max_length=10, choices=PRODUCT_TYPE_CHOICES, default="physical")
    file = models.FileField(upload_to="digital_goods/", blank=True, help_text="Required for digital products")
    category = models.CharField(max_length=100, blank=True, help_text="e.g., 'Books', 'Course Materials'")
    images = models.ManyToManyField("ProductImage", related_name="goods_images", blank=True)
    storefront = models.ForeignKey(Storefront, on_delete=models.CASCADE, related_name="goods")
    is_available = models.BooleanField(default=True, help_text="Show/hide product from store")
    is_reward = models.BooleanField(default=False, help_text="Can be unlocked as achievement reward")
    points_required = models.PositiveIntegerField(
        blank=True, null=True, help_text="Points needed to unlock this reward"
    )
    sku = models.CharField(
        max_length=50, unique=True, blank=True, null=True, help_text="Inventory tracking ID (auto-generated)"
    )
    slug = models.SlugField(unique=True, blank=True)
    created_at = models.DateTimeField(auto_now_add=True)
    updated_at = models.DateTimeField(auto_now=True)

    @property
    def image_url(self):
        """Return the URL of the first product image, or a default image if none exists."""
        # Get images using the related name "goods_images" from ProductImage model
        first_image = self.goods_images.first()
        if first_image and first_image.image:
            return first_image.image.url
        # Return a default placeholder image
        return "/static/images/placeholder.png"

    @property
    def image(self):
        first_image = self.goods_images.first()
        if first_image and first_image.image:
            return first_image.image.url
        # Return a default placeholder image
        return "/static/images/placeholder.png"

    def clean(self):
        # Validate discount logic
        if self.discount_price and self.discount_price >= self.price:
            raise ValidationError("Discount price must be lower than original price.")

        # Validate digital product constraints
        if self.product_type == "digital":
            if self.stock is not None:
                raise ValidationError("Digital products cannot have stock quantities.")
            if not self.file:
                raise ValidationError("Digital products require a file upload.")

        # Validate physical product constraints
        if self.product_type == "physical" and self.stock is None:
            raise ValidationError("Physical products must have a stock quantity.")

        # Validate reward items
        if self.is_reward and (self.points_required is None or self.points_required <= 0):
            raise ValidationError("Reward items must have a positive 'points_required' value.")

    def save(self, *args, **kwargs):
        if not self.sku:
            self.sku = f"{slugify(self.name[:20])}-{self.id}"
        if not self.slug:
            base_slug = slugify(self.name)
            slug = base_slug
            counter = 1
            while Goods.objects.filter(slug=slug).exists():
                slug = f"{base_slug}-{counter}"
                counter += 1
            self.slug = slug
        super().save(*args, **kwargs)

    def __str__(self):
        return f"{self.name} (${self.price})"


class CartItem(models.Model):
    cart = models.ForeignKey(Cart, on_delete=models.CASCADE, related_name="items")
    course = models.ForeignKey(Course, on_delete=models.CASCADE, null=True, blank=True, related_name="cart_items")
    session = models.ForeignKey(Session, on_delete=models.CASCADE, null=True, blank=True, related_name="cart_items")
    goods = models.ForeignKey(Goods, on_delete=models.CASCADE, null=True, blank=True, related_name="cart_items")
    created_at = models.DateTimeField(auto_now_add=True)
    updated_at = models.DateTimeField(auto_now=True)

    class Meta:
        unique_together = [
            ("cart", "course"),
            ("cart", "session"),
            ("cart", "goods"),
        ]

    def clean(self):
        if not self.course and not self.session and not self.goods:
            raise ValidationError("Either a course, session, or goods must be selected")
        if (self.course and self.session) or (self.course and self.goods) or (self.session and self.goods):
            raise ValidationError("Cannot select more than one type of item")

    def save(self, *args, **kwargs):
        self.full_clean()
        super().save(*args, **kwargs)

    @property
    def price(self):
        if self.course:
            return self.course.price
        if self.session:
            return self.session.price or 0
        if self.goods:
            return self.goods.price
        return 0

    @property
    def final_price(self):
        if self.goods and self.goods.discount_price:  # Check for discount
            return self.goods.discount_price
        return self.price  # Fallback to original price

    def __str__(self):
        if self.course:
            return f"{self.course.title} in cart for {self.cart}"
        if self.session:
            return f"{self.session.title} in cart for {self.cart}"
        if self.goods:
            return f"{self.goods.name} in cart for {self.cart}"
        return "Unknown item in cart"


# Constants
ENROLLMENT_STATUS_CHOICES = [
    ("pending", "Pending"),
    ("approved", "Approved"),
    ("rejected", "Rejected"),
    ("cancelled", "Cancelled"),
]


class SessionEnrollment(models.Model):
    """Model for tracking enrollments in individual sessions."""

    student = models.ForeignKey(User, on_delete=models.CASCADE, related_name="session_enrollments")
    session = models.ForeignKey(Session, on_delete=models.CASCADE, related_name="enrollments")
    status = models.CharField(max_length=20, choices=ENROLLMENT_STATUS_CHOICES, default="pending")
    payment_intent_id = models.CharField(max_length=100, blank=True, default="")
    created_at = models.DateTimeField(auto_now_add=True)
    updated_at = models.DateTimeField(auto_now=True)

    class Meta:
        unique_together = ["student", "session"]
        ordering = ["-created_at"]

    def __str__(self):
        return f"{self.student.email} - {self.session.title}"


class EventCalendar(models.Model):
    title = models.CharField(max_length=200)
    description = models.TextField(blank=True)
    creator = models.ForeignKey(User, on_delete=models.CASCADE, related_name="created_calendars")
    created_at = models.DateTimeField(auto_now_add=True)
    month = models.IntegerField()  # 0-11 for Jan-Dec
    year = models.IntegerField()
    share_token = models.CharField(max_length=32, unique=True)  # For sharing the calendar

    def save(self, *args, **kwargs):
        if not self.share_token:
            self.share_token = "".join(random.choices(string.ascii_letters + string.digits, k=32))
        super().save(*args, **kwargs)

    def __str__(self):
        return f"{self.title} - {self.month + 1}/{self.year}"

    @property
    def unique_participants_count(self):
        """Count unique participants by name"""
        return self.time_slots.values("name").distinct().count()


class TimeSlot(models.Model):
    calendar = models.ForeignKey(EventCalendar, on_delete=models.CASCADE, related_name="time_slots")
    name = models.CharField(max_length=100)
    day = models.IntegerField()  # 1-31
    start_time = models.TimeField()
    end_time = models.TimeField()
    created_at = models.DateTimeField(auto_now_add=True)

    class Meta:
        unique_together = ["calendar", "name", "day"]  # One slot per person per day

    def __str__(self):
        return f"{self.name} - Day {self.day} ({self.start_time}-{self.end_time})"


class SearchLog(models.Model):
    query = models.CharField(max_length=255)
    results_count = models.IntegerField()
    user = models.ForeignKey(User, on_delete=models.SET_NULL, null=True, blank=True)
    created_at = models.DateTimeField(auto_now_add=True)
    filters_applied = models.JSONField(default=dict, blank=True)
    search_type = models.CharField(
        max_length=20,
        choices=[("course", "Course Search"), ("material", "Material Search"), ("forum", "Forum Search")],
        default="course",
    )

    class Meta:
        ordering = ["-created_at"]

    def __str__(self):
        return f"{self.query} ({self.results_count} results)"


class Challenge(models.Model):
    # defining two types of models
    CHALLENGE_TYPE_CHOICES = [
        ("weekly", "Weekly Challenge"),
        ("one_time", "One-time Challenge"),
    ]

    title = models.CharField(max_length=200)
    description = models.TextField()
    challenge_type = models.CharField(max_length=10, choices=CHALLENGE_TYPE_CHOICES, default="weekly")
    week_number = models.PositiveIntegerField(null=True, blank=True)
    start_date = models.DateField()
    end_date = models.DateField()

    class Meta:
        constraints = [
            models.UniqueConstraint(
                fields=["week_number"],
                condition=models.Q(challenge_type="weekly"),
                name="unique_week_number_for_weekly_challenges",
            )
        ]

    def __str__(self):
        if self.challenge_type == "weekly":
            return f"Week {self.week_number}: {self.title}"
        return f"One-time: {self.title}"

    def clean(self):
        super().clean()
        if self.challenge_type == "weekly" and not self.week_number:
            raise ValidationError({"week_number": "Week number is required for weekly challenges."})


class ChallengeSubmission(models.Model):
    user = models.ForeignKey(User, on_delete=models.CASCADE)
    challenge = models.ForeignKey(Challenge, on_delete=models.CASCADE)
    submission_text = models.TextField()
    submitted_at = models.DateTimeField(auto_now_add=True)
    points_awarded = models.PositiveIntegerField(default=10)

    class Meta:
        unique_together = ["user", "challenge"]

    def __str__(self):
        if self.challenge.challenge_type == "weekly":
            return f"{self.user.username}'s submission for Week {self.challenge.week_number}"
        return f"{self.user.username}'s submission for {self.challenge.title}"

    def save(self, *args, **kwargs):
        is_new = self.pk is None
        from django.db import transaction

        with transaction.atomic():
            super().save(*args, **kwargs)

            if is_new:
                # Add regular points for completing the challenge
                Points.objects.create(
                    user=self.user,
                    challenge=self.challenge,
                    amount=self.points_awarded,
                    reason=f"Completed challenge: Week {self.challenge.week_number}",
                    point_type="regular",
                )

                # Calculate and update streak with error handling
                try:
                    calculate_and_update_user_streak(self.user, self.challenge)
                except Exception as e:
                    # Log the error but don't prevent submission from being saved
                    import logging

                    logger = logging.getLogger(__name__)
                    logger.error(f"Error calculating streak for user {self.user.id}: {e}")


class Points(models.Model):
    user = models.ForeignKey(User, on_delete=models.CASCADE, related_name="points")
    challenge = models.ForeignKey(
        "Challenge", on_delete=models.CASCADE, null=True, blank=True, related_name="points_awarded"
    )
    amount = models.PositiveIntegerField(default=0)
    reason = models.CharField(max_length=255, help_text="Reason for awarding points")
    point_type = models.CharField(
        max_length=20,
        default="regular",
        choices=[("regular", "Regular Points"), ("streak", "Streak Points"), ("bonus", "Bonus Points")],
    )
    awarded_at = models.DateTimeField(auto_now_add=True)
    current_streak = models.PositiveIntegerField(null=True, blank=True)
    updated_at = models.DateTimeField(auto_now=True)

    def __str__(self):
        return f"{self.user.username}: {self.amount} points for {self.reason}"

    class Meta:
        verbose_name_plural = "Points"
        indexes = [
            models.Index(fields=["user", "awarded_at"]),
            models.Index(fields=["awarded_at"]),
        ]

    @classmethod
    def add_points(cls, user, amount, reason, point_type="regular", challenge=None):
        """Atomic method to add points to a user"""
        from django.db import transaction

        with transaction.atomic():
            return cls.objects.create(
                user=user, challenge=challenge, amount=amount, reason=reason, point_type=point_type
            )

    @classmethod
    def get_user_points_summary(cls, user, period=None):
        """Get summary of user points by period (daily, weekly, monthly, or all-time)"""
        import datetime

        from django.db.models import Sum
        from django.utils import timezone

        query = cls.objects.filter(user=user)

        if period == "daily":
            today = timezone.now().date()
            query = query.filter(awarded_at__date=today)
        elif period == "weekly":
            today = timezone.now().date()
            start_of_week = today - datetime.timedelta(days=today.weekday())
            query = query.filter(awarded_at__date__gte=start_of_week)
        elif period == "monthly":
            today = timezone.now().date()
            start_of_month = today.replace(day=1)
            query = query.filter(awarded_at__date__gte=start_of_month)

        return query.aggregate(total=Sum("amount"))["total"] or 0


class ProductImage(models.Model):
    goods = models.ForeignKey(Goods, on_delete=models.CASCADE, related_name="goods_images")
    image = models.ImageField(upload_to="goods_images/", help_text="Product display image")
    alt_text = models.CharField(max_length=125, blank=True, help_text="Accessibility description for screen readers")

    def __str__(self):
        return f"Image for {self.goods.name}"


class Order(models.Model):
    STATUS_CHOICES = [
        ("draft", "Draft"),
        ("pending", "Pending Payment"),
        ("processing", "Processing"),
        ("shipped", "Shipped"),
        ("completed", "Completed"),
        ("cancelled", "Cancelled"),
        ("refunded", "Refunded"),
    ]

    user = models.ForeignKey(settings.AUTH_USER_MODEL, on_delete=models.PROTECT, related_name="orders")
    storefront = models.ForeignKey(Storefront, on_delete=models.CASCADE, related_name="orders", null=True, blank=True)
    total_price = models.DecimalField(max_digits=10, decimal_places=2, editable=False)
    status = models.CharField(max_length=10, choices=STATUS_CHOICES, default="draft")
    shipping_address = models.JSONField(blank=True, null=True, help_text="Structured shipping details")
    tracking_number = models.CharField(max_length=100, blank=True)
    terms_accepted = models.BooleanField(default=False, help_text="User accepted terms during checkout")
    created_at = models.DateTimeField(auto_now_add=True)
    updated_at = models.DateTimeField(auto_now=True)

    def save(self, *args, **kwargs):
        is_new = self.pk is None  # Check if it's a new order
        super().save(*args, **kwargs)  # Save first to generate an ID

        if is_new and not self.tracking_number:
            self.tracking_number = self.generate_tracking_number()
            super().save(update_fields=["tracking_number"])

    def generate_tracking_number(self):
        return f"TRACK-{self.pk}-{int(time.time())}-{uuid.uuid4().hex[:6].upper()}"

    def __str__(self):
        return f"Order #{self.id} ({self.user.email})"

    def notify_user(self):
        subject = f"Order #{self.id} Status Update"
        message = f"Your order status is now: {self.get_status_display()}"
        send_mail(subject, message, settings.DEFAULT_FROM_EMAIL, [self.user.email], fail_silently=False)


class OrderItem(models.Model):
    order = models.ForeignKey(Order, on_delete=models.CASCADE, related_name="items")
    goods = models.ForeignKey(Goods, on_delete=models.PROTECT, verbose_name="Product")
    quantity = models.PositiveIntegerField(default=1)
    price_at_purchase = models.DecimalField(max_digits=10, decimal_places=2, editable=False)
    discounted_price_at_purchase = models.DecimalField(
        max_digits=10, decimal_places=2, blank=True, null=True, editable=False
    )

    class Meta:
        unique_together = [("order", "goods")]
        verbose_name = "Order Line Item"

    def __str__(self):
        return f"{self.quantity}x {self.goods.name}"


class TeamGoal(models.Model):
    """A goal that team members work together to achieve."""

    title = models.CharField(max_length=200)
    description = models.TextField()
    creator = models.ForeignKey(User, on_delete=models.CASCADE, related_name="created_goals")
    deadline = models.DateTimeField(null=True, blank=True)
    created_at = models.DateTimeField(auto_now_add=True)
    updated_at = models.DateTimeField(auto_now=True)

    STATUS_CHOICES = [("active", "Active"), ("completed", "Completed"), ("cancelled", "Cancelled")]
    status = models.CharField(max_length=20, choices=STATUS_CHOICES, default="active")

    def __str__(self):
        return self.title

    @property
    def completion_percentage(self):
        """Calculate the percentage of members who have completed the goal."""
        total_members = self.members.count()
        if total_members == 0:
            return 0
        completed_members = self.members.filter(completed=True).count()
        return int((completed_members / total_members) * 100)


class TeamGoalMember(models.Model):
    """Represents a member of a team goal."""

    team_goal = models.ForeignKey(TeamGoal, on_delete=models.CASCADE, related_name="members")
    user = models.ForeignKey(User, on_delete=models.CASCADE)
    joined_at = models.DateTimeField(auto_now_add=True)
    completed = models.BooleanField(default=False)
    completed_at = models.DateTimeField(null=True, blank=True)

    ROLE_CHOICES = [("leader", "Team Leader"), ("member", "Team Member")]
    role = models.CharField(max_length=20, choices=ROLE_CHOICES, default="member")

    class Meta:
        unique_together = ["team_goal", "user"]

    def __str__(self):
        return f"{self.user.username} - {self.team_goal.title}"

    def mark_completed(self):
        """Mark this member's participation as completed."""
        self.completed = True
        self.completed_at = timezone.now()
        self.save()

        Notification.objects.create(
            user=self.team_goal.creator,
            title="Goal Progress Update",
            message=f"{self.user.get_full_name() or self.user.username} completed'{self.team_goal.title}'",
            notification_type="success",
        )


class TeamInvite(models.Model):
    """Invitation to join a team goal."""

    goal = models.ForeignKey(TeamGoal, on_delete=models.CASCADE, related_name="invites")
    sender = models.ForeignKey(User, on_delete=models.CASCADE, related_name="sent_invites")
    recipient = models.ForeignKey(User, on_delete=models.CASCADE, related_name="received_invites")
    created_at = models.DateTimeField(auto_now_add=True)
    responded_at = models.DateTimeField(null=True, blank=True)

    STATUS_CHOICES = [("pending", "Pending"), ("accepted", "Accepted"), ("declined", "Declined")]
    status = models.CharField(max_length=20, choices=STATUS_CHOICES, default="pending")

    class Meta:
        unique_together = ["goal", "recipient"]

    def __str__(self):
        return f"Invite to {self.goal.title} for {self.recipient.username}"

    def save(self, *args, **kwargs):
        created = not self.pk
        super().save(*args, **kwargs)

        if created and self.status == "pending":
            Notification.objects.create(
                user=self.recipient,
                title="New Team Invitation",
                message=f"Invited to '{self.goal.title}' by {self.sender.get_full_name() or self.sender.username}",
                notification_type="info",
            )

        # Create notification when invite is accepted
        if not created and self.status == "accepted":
            Notification.objects.create(
                user=self.sender,
                title="Team Invitation Accepted",
                message=f"{self.recipient.get_full_name() or self.recipient.username} has accepted your invitation",
                notification_type="success",
            )


def validate_image_size(image):
    """Validate that the image file is not too large."""
    file_size = image.size
    limit_mb = 2
    if file_size > limit_mb * 1024 * 1024:
        raise ValidationError(f"Image file is too large. Size should not exceed {limit_mb} MB.")


def validate_image_extension(image):
    """Validate that the file is a valid image type."""
    import os

    ext = os.path.splitext(image.name)[1]
    valid_extensions = [".jpg", ".jpeg", ".png", ".gif"]
    if ext.lower() not in valid_extensions:
        raise ValidationError("Unsupported file type. Please use JPEG, PNG, or GIF images.")


class Meme(models.Model):
    title = models.CharField(max_length=200, blank=False, help_text=_("A descriptive title for the meme"))
    subject = models.ForeignKey(
        Subject,
        on_delete=models.SET_NULL,
        related_name="memes",
        null=True,
        blank=False,
        help_text=_("The educational subject this meme relates to"),
    )
    caption = models.TextField(help_text=_("The text content of the meme"), blank=True)
    image = models.ImageField(
        upload_to="memes/",
        validators=[validate_image_size, validate_image_extension],
        help_text=_("Upload a meme image (JPG, PNG, or GIF, max 2MB)"),
    )
    uploader = models.ForeignKey(settings.AUTH_USER_MODEL, on_delete=models.SET_NULL, related_name="memes", null=True)
    created_at = models.DateTimeField(auto_now_add=True)
    updated_at = models.DateTimeField(auto_now=True)

    def __str__(self):
        return self.title

    class Meta:
        ordering = ["-created_at"]
        indexes = [models.Index(fields=["-created_at"]), models.Index(fields=["subject"])]
        verbose_name = _("Meme")
        verbose_name_plural = _("Memes")


class Donation(models.Model):
    """Model for storing donation information."""

    DONATION_TYPES = (
        ("one_time", "One-time Donation"),
        ("subscription", "Monthly Subscription"),
    )

    DONATION_STATUS = (
        ("pending", "Pending"),
        ("completed", "Completed"),
        ("failed", "Failed"),
        ("refunded", "Refunded"),
        ("cancelled", "Cancelled"),
    )

    user = models.ForeignKey(User, on_delete=models.SET_NULL, null=True, blank=True, related_name="donations")
    email = models.EmailField()
    amount = models.DecimalField(max_digits=10, decimal_places=2)
    donation_type = models.CharField(max_length=20, choices=DONATION_TYPES)
    status = models.CharField(max_length=20, choices=DONATION_STATUS, default="pending")
    stripe_payment_intent_id = models.CharField(max_length=100, blank=True, default="")
    stripe_subscription_id = models.CharField(max_length=100, blank=True, default="")
    stripe_customer_id = models.CharField(max_length=100, blank=True, default="")
    message = models.TextField(blank=True)
    anonymous = models.BooleanField(default=False)
    award_points = models.BooleanField(default=True, help_text="Award points to user for donation")
    points_multiplier = models.DecimalField(
        decimal_places=2, max_digits=5, default=1.0, help_text="Points per dollar multiplier"
    )
    created_at = models.DateTimeField(auto_now_add=True)
    updated_at = models.DateTimeField(auto_now=True)

    def __str__(self):
        return f"{self.email} - {self.amount} ({self.get_donation_type_display()})"

    class Meta:
        ordering = ["-created_at"]

    @property
    def is_recurring(self):
        return self.donation_type == "subscription"

    @property
    def display_name(self):
        if self.anonymous:
            return "Anonymous"
        if self.user:
            return self.user.get_full_name() or self.user.username
        return self.email.split("@")[0]  # Use part before @ in email


class Badge(models.Model):
    BADGE_TYPES = [
        ("challenge", "Challenge Completion"),
        ("course", "Course Completion"),
        ("achievement", "Special Achievement"),
        ("teacher_awarded", "Teacher Awarded"),
    ]
    name = models.CharField(max_length=100)
    description = models.TextField()
    image = models.ImageField(upload_to="badges/")
    badge_type = models.CharField(max_length=20, choices=BADGE_TYPES)
    course = models.ForeignKey(Course, on_delete=models.CASCADE, null=True, blank=True, related_name="badges")
    challenge = models.ForeignKey(Challenge, on_delete=models.CASCADE, null=True, blank=True, related_name="badges")
    created_by = models.ForeignKey(User, on_delete=models.CASCADE, related_name="created_badges")
    is_active = models.BooleanField(default=True)
    criteria = models.JSONField(default=dict, blank=True)
    created_at = models.DateTimeField(auto_now_add=True)
    updated_at = models.DateTimeField(auto_now=True)

    def __str__(self):
        return self.name

    def save(self, *args, **kwargs):
        if self.image:
            img = Image.open(self.image)
            if img.mode != "RGB":
                img = img.convert("RGB")
            img = img.resize((200, 200), Image.Resampling.LANCZOS)
            buffer = BytesIO()
            img.save(buffer, format="PNG", quality=90)
            file_name = self.image.name
            self.image.delete(save=False)
            self.image.save(file_name, ContentFile(buffer.getvalue()), save=False)
        super().save(*args, **kwargs)

    class Meta:
        ordering = ["badge_type", "name"]


class UserBadge(models.Model):
    AWARD_METHODS = [
        ("challenge_completion", "Challenge Completion"),
        ("course_completion", "Course Completion"),
        ("teacher_awarded", "Teacher Awarded"),
        ("system_awarded", "System Awarded"),
    ]
    user = models.ForeignKey(User, on_delete=models.CASCADE, related_name="badges")
    badge = models.ForeignKey(Badge, on_delete=models.CASCADE, related_name="awarded_to")
    award_method = models.CharField(max_length=20, choices=AWARD_METHODS)
    awarded_at = models.DateTimeField(auto_now_add=True)
    challenge_submission = models.ForeignKey(
        ChallengeSubmission, on_delete=models.SET_NULL, null=True, blank=True, related_name="badges"
    )
    course_enrollment = models.ForeignKey(
        Enrollment, on_delete=models.SET_NULL, null=True, blank=True, related_name="badges"
    )
    awarded_by = models.ForeignKey(
        User, on_delete=models.SET_NULL, null=True, blank=True, related_name="awarded_badges"
    )
    award_message = models.TextField(blank=True)

    def __str__(self):
        return f"{self.user.username} - {self.badge.name}"

    class Meta:
        unique_together = ["user", "badge"]
        ordering = ["-awarded_at"]


@receiver(post_save, sender=ChallengeSubmission)
def award_challenge_badge(sender, instance, created, **kwargs):
    if created:
        challenge_badges = Badge.objects.filter(challenge=instance.challenge, badge_type="challenge", is_active=True)
        for badge in challenge_badges:
            if not UserBadge.objects.filter(user=instance.user, badge=badge).exists():
                UserBadge.objects.create(
                    user=instance.user, badge=badge, award_method="challenge_completion", challenge_submission=instance
                )
                Notification.objects.create(
                    user=instance.user,
                    title=f"New Badge: {badge.name}",
                    message=f"Congrats! You've earned {badge.name} for completing {instance.challenge.title}",
                    notification_type="success",
                )


@receiver(post_save, sender=Enrollment)
def award_course_completion_badge(sender, instance, **kwargs):
    if instance.status == "completed":
        course_badges = Badge.objects.filter(course=instance.course, badge_type="course", is_active=True)
        for badge in course_badges:
            if not UserBadge.objects.filter(user=instance.student, badge=badge).exists():
                UserBadge.objects.create(
                    user=instance.student, badge=badge, award_method="course_completion", course_enrollment=instance
                )
                Notification.objects.create(
                    user=instance.student,
                    title=f"New Badge: {badge.name}",
                    message=f"Congrats! You've earned {badge.name} for completing {instance.course.title}",
                    notification_type="success",
                )


def award_badge_to_student(badge_id, student_id, teacher_id, message=""):
    try:
        badge = Badge.objects.get(id=badge_id)
        student = User.objects.get(id=student_id)
        teacher = User.objects.get(id=teacher_id)
        if not teacher.profile.is_teacher:
            return None
        if UserBadge.objects.filter(user=student, badge=badge).exists():
            return None
        user_badge = UserBadge.objects.create(
            user=student, badge=badge, award_method="teacher_awarded", awarded_by=teacher, award_message=message
        )
        Notification.objects.create(
            user=student,
            title=f"New Badge: {badge.name}",
            message=f"You were awarded {badge.name} by {teacher.username}. {message}",
            notification_type="success",
        )
        return user_badge
    except (Badge.DoesNotExist, User.DoesNotExist):
        return None


def get_user_badges(self):
    return UserBadge.objects.filter(user=self.user)


Profile.get_user_badges = get_user_badges


class Certificate(models.Model):
    # Certificate Model
    certificate_id = models.UUIDField(default=uuid.uuid4, editable=False, unique=True)
    completion_date = models.DateField(auto_now_add=True)
    course = models.ForeignKey(
        "web.Course", on_delete=models.CASCADE, related_name="certificates", null=True, blank=True
    )
    user = models.ForeignKey(settings.AUTH_USER_MODEL, on_delete=models.CASCADE, related_name="certificates")

    # New fields added as per feedback
    created_at = models.DateTimeField(auto_now_add=True)
    modified_at = models.DateTimeField(auto_now=True)

    def __str__(self):
        course_title = self.course.title if self.course else "No Course"
        return f"Certificate for {self.user.username} - {course_title}"

    def clean(self):
        """Validate that the user has completed the course."""
        from django.core.exceptions import ValidationError

        if self.course and self.user:
            # Check if the user is enrolled in the course
            enrollment = Enrollment.objects.filter(student=self.user, course=self.course, status="completed").exists()

            if not enrollment:
                raise ValidationError("User has not completed this course.")

    def save(self, *args, **kwargs):
        self.full_clean()
        super().save(*args, **kwargs)


class ProgressTracker(models.Model):
    user = models.ForeignKey(User, on_delete=models.CASCADE, related_name="progress_trackers")
    title = models.CharField(max_length=100)
    description = models.TextField(blank=True)
    current_value = models.IntegerField(default=0)
    target_value = models.IntegerField()
    color = models.CharField(
        max_length=20,
        default="blue-600",
        choices=[
            ("blue-600", "Primary"),
            ("green-600", "Success"),
            ("yellow-600", "Warning"),
            ("red-600", "Danger"),
            ("gray-600", "Secondary"),
        ],
    )
    public = models.BooleanField(default=True)
    embed_code = models.CharField(max_length=36, unique=True, editable=False)
    created_at = models.DateTimeField(auto_now_add=True)
    updated_at = models.DateTimeField(auto_now=True)

    def save(self, *args, **kwargs):
        if not self.embed_code:
            import uuid

            self.embed_code = str(uuid.uuid4())
        super().save(*args, **kwargs)

    @property
    def percentage(self):
        if self.target_value == 0:
            return 0
        return min(100, int((self.current_value / self.target_value) * 100))

    def __str__(self):
        return f"{self.title} ({self.percentage}%)"


class LearningStreak(models.Model):
    user = models.OneToOneField(settings.AUTH_USER_MODEL, on_delete=models.CASCADE, related_name="learning_streak")
    current_streak = models.IntegerField(default=0)
    longest_streak = models.IntegerField(default=0)
    last_engagement = models.DateField(null=True, blank=True)

    def update_streak(self):
        today = timezone.now().date()
        # Check if last engagement is in the future
        if self.last_engagement and self.last_engagement > today:
            # Treat future date as invalid and reset the streak
            self.current_streak = 1
        # If first engagement or gap > 1 day, reset streak to 1
        elif not self.last_engagement or (today - self.last_engagement).days > 1:
            self.current_streak = 1
        # If last engagement was yesterday, increment streak
        elif (today - self.last_engagement).days == 1:
            self.current_streak += 1
        # Else (if already engaged today), do nothing to the streak count

        # Update the last engagement to today
        self.last_engagement = today
        # Update longest streak if current is higher
        if self.current_streak > self.longest_streak:
            self.longest_streak = self.current_streak
        self.save()

    def __str__(self):
        return f"{self.user.username} - Current: {self.current_streak}, Longest: {self.longest_streak}"


class Quiz(models.Model):
    """Model for storing custom quizzes created by users."""

    STATUS_CHOICES = [("draft", "Draft"), ("published", "Published"), ("private", "Private")]

    title = models.CharField(max_length=200)
    description = models.TextField(blank=True)
    creator = models.ForeignKey(User, on_delete=models.CASCADE, related_name="created_quizzes")
    subject = models.ForeignKey(Subject, on_delete=models.PROTECT, related_name="quizzes")
    status = models.CharField(max_length=10, choices=STATUS_CHOICES, default="draft")
    created_at = models.DateTimeField(auto_now_add=True)
    updated_at = models.DateTimeField(auto_now=True)
    share_code = models.CharField(
        max_length=8, unique=True, blank=True, null=True, help_text="Unique code for sharing the quiz"
    )
    allow_anonymous = models.BooleanField(
        default=False, help_text="If enabled, users don't need to log in to take this quiz"
    )
    show_correct_answers = models.BooleanField(default=False, help_text="Show correct answers after quiz completion")
    randomize_questions = models.BooleanField(default=False, help_text="Randomize the order of questions")
    time_limit = models.PositiveIntegerField(null=True, blank=True, help_text="Time limit in minutes (optional)")
    max_attempts = models.PositiveIntegerField(
        null=True, blank=True, help_text="Maximum number of attempts allowed (leave blank for unlimited)"
    )
    passing_score = models.PositiveIntegerField(default=70, help_text="Minimum percentage required to pass the quiz")

    class Meta:
        verbose_name_plural = "Quizzes"
        ordering = ["-created_at"]

    def __str__(self):
        return self.title

    def save(self, *args, **kwargs):
        # Generate a unique share code if not provided
        if not self.share_code:
            import random
            import string

            while True:
                code = "".join(random.choices(string.ascii_uppercase + string.digits, k=8))
                if not Quiz.objects.filter(share_code=code).exists():
                    self.share_code = code
                    break
        super().save(*args, **kwargs)

    def get_absolute_url(self):
        from django.urls import reverse

        return reverse("quiz_detail", kwargs={"pk": self.pk})

    @property
    def question_count(self):
        return self.questions.count()

    @property
    def completion_count(self):
        return self.user_quizzes.filter(completed=True).count()


class QuizQuestion(models.Model):
    """Model for storing quiz questions."""

    QUESTION_TYPES = [("multiple", "Multiple Choice"), ("true_false", "True/False"), ("short", "Short Answer")]

    quiz = models.ForeignKey(Quiz, on_delete=models.CASCADE, related_name="questions")
    text = models.TextField()
    question_type = models.CharField(max_length=10, choices=QUESTION_TYPES, default="multiple")
    explanation = models.TextField(blank=True, help_text="Explanation of the correct answer")
    points = models.PositiveIntegerField(default=1)
    order = models.PositiveIntegerField(default=0)
    image = models.ImageField(upload_to="quiz_questions/", blank=True, default="")

    class Meta:
        ordering = ["order"]

    def __str__(self):
        return f"{self.text[:50]}{'...' if len(self.text) > 50 else ''}"


class QuizOption(models.Model):
    """Model for storing answer options for quiz questions."""

    question = models.ForeignKey(QuizQuestion, on_delete=models.CASCADE, related_name="options")
    text = models.CharField(max_length=255)
    is_correct = models.BooleanField(default=False)
    order = models.PositiveIntegerField(default=0)

    class Meta:
        ordering = ["order"]

    def __str__(self):
        return self.text


class UserQuiz(models.Model):
    """Model for tracking user quiz attempts and responses"""

    quiz = models.ForeignKey(Quiz, on_delete=models.CASCADE, related_name="user_quizzes")
    user = models.ForeignKey(User, on_delete=models.CASCADE, related_name="quiz_attempts", null=True, blank=True)
    anonymous_id = models.CharField(
        max_length=36, blank=True, default="", help_text="Identifier for non-logged-in users"
    )
    score = models.PositiveIntegerField(default=0)
    max_score = models.PositiveIntegerField(default=0)
    completed = models.BooleanField(default=False)
    start_time = models.DateTimeField(auto_now_add=True)
    end_time = models.DateTimeField(null=True, blank=True)
    answers = models.JSONField(default=dict, blank=True, help_text="JSON storing the user's answers and question IDs")

    class Meta:
        ordering = ["-start_time"]
        verbose_name_plural = "User quiz attempts"

    def __str__(self):
        user_str = self.user.username if self.user else f"Anonymous ({self.anonymous_id})"
        return f"{user_str} - {self.quiz.title}"

    def calculate_score(self):
        """Calculate the score based on answers."""
        score = 0
        max_score = 0

        for q_id, answer_data in self.answers.items():
            try:
                question = QuizQuestion.objects.get(id=q_id)
                max_score += question.points

                if question.question_type == "multiple":
                    # Check if selected options match correct options
                    correct_options = set(question.options.filter(is_correct=True).values_list("id", flat=True))
                    selected_options = set(answer_data.get("selected_options", []))
                    if correct_options == selected_options:
                        score += question.points
                elif question.question_type == "true_false":
                    # For true/false, there should be only one correct option
                    correct_option = question.options.filter(is_correct=True).first()
                    if correct_option and str(correct_option.id) == str(answer_data.get("selected_option")):
                        score += question.points
                elif question.question_type == "short":
                    # Short answers require manual grading in this implementation
                    # We could implement auto-grading logic here for simple cases
                    pass
            except QuizQuestion.DoesNotExist:
                pass

        self.score = score
        self.max_score = max_score
        self.save()

    def complete_quiz(self):
        """Mark the quiz as completed and calculate final score."""
        from django.utils import timezone

        self.completed = True
        self.end_time = timezone.now()
        self.calculate_score()
        self.save()

    @property
    def duration(self):
        """Return the duration of the quiz attempt as a formatted string."""
        if self.start_time and self.end_time:
            # Calculate duration in seconds
            duration_seconds = (self.end_time - self.start_time).total_seconds()

            # Format the duration
            if duration_seconds < 60:
                # Show with decimal precision for small durations
                if duration_seconds < 10:
                    return f"{duration_seconds:.1f}s"
                return f"{int(duration_seconds)}s"

            minutes, seconds = divmod(int(duration_seconds), 60)
            if minutes < 60:
                return f"{minutes}m {seconds}s"

            hours, minutes = divmod(minutes, 60)
            return f"{hours}h {minutes}m {seconds}s"
        elif self.start_time and not self.end_time and self.completed:
            # If completed but no end_time, use current time
            from django.utils import timezone

            duration_seconds = (timezone.now() - self.start_time).total_seconds()

            # Format the duration
            if duration_seconds < 60:
                # Show with decimal precision for small durations
                if duration_seconds < 10:
                    return f"{duration_seconds:.1f}s"
                return f"{int(duration_seconds)}s"

            minutes, seconds = divmod(int(duration_seconds), 60)
            if minutes < 60:
                return f"{minutes}m {seconds}s"

            hours, minutes = divmod(minutes, 60)
            return f"{hours}h {minutes}m {seconds}s"
        return "N/A"

    @property
    def status(self):
        """Return the status of the quiz attempt."""
        if not self.completed:
            return "in_progress"

        # Check if there's a passing score defined on the quiz
        passing_score = getattr(self.quiz, "passing_score", 0)
        if passing_score and self.score >= passing_score:
            return "passed"
        else:
            return "failed"

    def get_status_display(self):
        """Return a human-readable status."""
        if self.status == "passed":
            return "Passed"
        elif self.status == "failed":
            return "Failed"
        else:
            return "In Progress"

    @property
    def created_at(self):
        """Alias for start_time for template compatibility."""
        return self.start_time


class WaitingRoom(models.Model):
    """Model for storing waiting room requests for courses on specific subjects."""

    STATUS_CHOICES = [("open", "Open"), ("closed", "Closed"), ("fulfilled", "Fulfilled")]

    title = models.CharField(max_length=200)
    description = models.TextField(blank=True)
    subject = models.CharField(max_length=100)
    topics = models.TextField(help_text="Comma-separated list of topics")
    creator = models.ForeignKey(User, on_delete=models.CASCADE, related_name="created_waiting_rooms")
    participants = models.ManyToManyField(User, related_name="joined_waiting_rooms", blank=True)
    status = models.CharField(max_length=10, choices=STATUS_CHOICES, default="open")
    created_at = models.DateTimeField(auto_now_add=True)
    updated_at = models.DateTimeField(auto_now=True)
    fulfilled_course = models.ForeignKey(
        "Course", on_delete=models.SET_NULL, null=True, blank=True, related_name="fulfilled_waiting_rooms"
    )

    def __str__(self):
        return self.title


class GradeableLink(models.Model):
    """Model for storing links that users want to get grades on."""

    LINK_TYPES = [
        ("pr", "Pull Request"),
        ("article", "Article"),
        ("website", "Website"),
        ("project", "Project"),
        ("other", "Other"),
    ]

    title = models.CharField(max_length=200)
    url = models.URLField()
    description = models.TextField(blank=True)
    user = models.ForeignKey(User, on_delete=models.CASCADE, related_name="submitted_links")
    link_type = models.CharField(max_length=20, choices=LINK_TYPES, default="other")
    created_at = models.DateTimeField(auto_now_add=True)
    updated_at = models.DateTimeField(auto_now=True)

    class Meta:
        ordering = ["-created_at"]

    def __str__(self):
        return self.title

    def participant_count(self):
        """Return the number of participants in the waiting room."""
        return self.participants.count()

    def topic_list(self):
        """Return the list of topics as a list."""
        return [topic.strip() for topic in self.topics.split(",") if topic.strip()]

    def mark_as_fulfilled(self, course=None):
        """Mark the waiting room as fulfilled and notify participants."""
        self.status = "fulfilled"
        self.save()

        if course:
            from .notifications import notify_waiting_room_fulfilled

            notify_waiting_room_fulfilled(self, course)

    def get_absolute_url(self):
        return reverse("gradeable_link_detail", kwargs={"pk": self.pk})

    @property
    def average_grade(self):
        """Calculate the average numeric grade."""
        grades = self.grades.all()
        if not grades:
            return None
        return sum(grade.numeric_grade for grade in grades) / grades.count()

    @property
    def average_letter_grade(self):
        """Convert the average numeric grade back to a letter grade."""
        avg = self.average_grade
        if avg is None:
            return "No grades yet"

        if avg >= 4.0:
            return "A+"
        elif avg >= 3.7:
            return "A"
        elif avg >= 3.3:
            return "A-"
        elif avg >= 3.0:
            return "B+"
        elif avg >= 2.7:
            return "B"
        elif avg >= 2.3:
            return "B-"
        elif avg >= 2.0:
            return "C+"
        elif avg >= 1.7:
            return "C"
        elif avg >= 1.3:
            return "C-"
        elif avg >= 1.0:
            return "D"
        else:
            return "F"

    @property
    def grade_count(self):
        """Return the number of grades."""
        return self.grades.count()

    @property
    def grade_distribution(self):
        """Return a dictionary with the distribution of letter grades."""
        grades = self.grades.all()
        distribution = {}

        # Initialize with all possible grades
        for grade_code, grade_name in LinkGrade.GRADE_CHOICES:
            # Group by main letter for simplicity (A+, A, A- all grouped as A)
            main_letter = grade_code[0]
            distribution[main_letter] = distribution.get(main_letter, 0)

        # Count actual grades
        for grade in grades:
            main_letter = grade.grade[0]
            distribution[main_letter] = distribution.get(main_letter, 0) + 1

        # Sort by grade letter (A, B, C, D, F)
        return {k: v for k, v in sorted(distribution.items())}


class LinkGrade(models.Model):
    """Model for storing grades on links."""

    GRADE_CHOICES = [
        ("A+", "A+"),
        ("A", "A"),
        ("A-", "A-"),
        ("B+", "B+"),
        ("B", "B"),
        ("B-", "B-"),
        ("C+", "C+"),
        ("C", "C"),
        ("C-", "C-"),
        ("D", "D"),
        ("F", "F"),
    ]

    GRADE_VALUES = {
        "A+": 4.3,
        "A": 4.0,
        "A-": 3.7,
        "B+": 3.3,
        "B": 3.0,
        "B-": 2.7,
        "C+": 2.3,
        "C": 2.0,
        "C-": 1.7,
        "D": 1.0,
        "F": 0.0,
    }

    link = models.ForeignKey(GradeableLink, on_delete=models.CASCADE, related_name="grades")
    user = models.ForeignKey(User, on_delete=models.CASCADE, related_name="given_grades")
    grade = models.CharField(max_length=2, choices=GRADE_CHOICES)
    comment = models.TextField(blank=True)
    created_at = models.DateTimeField(auto_now_add=True)

    class Meta:
        unique_together = ["link", "user"]  # One grade per user per link
        ordering = ["-created_at"]

    def __str__(self):
        return f"{self.user.username} graded {self.link.title} with {self.grade}"

    @property
    def numeric_grade(self):
        """Convert letter grade to numeric value."""
        return self.GRADE_VALUES.get(self.grade, 0.0)

    def clean(self):
        """Validate that comments are provided for lower grades."""
        if self.grade not in ["A+", "A"] and not self.comment:
            raise ValidationError("A comment is required for grades below A.")


class PeerChallenge(models.Model):
    """Model for challenges between users for quizzes or tasks."""

    STATUS_CHOICES = [
        ("active", "Active"),
        ("completed", "Completed"),
        ("cancelled", "Cancelled"),
    ]

    quiz = models.ForeignKey(Quiz, on_delete=models.CASCADE, related_name="peer_challenges")
    creator = models.ForeignKey(User, on_delete=models.CASCADE, related_name="created_challenges")
    title = models.CharField(max_length=200)
    description = models.TextField(blank=True)
    expires_at = models.DateTimeField(null=True, blank=True)
    status = models.CharField(max_length=10, choices=STATUS_CHOICES, default="active")
    created_at = models.DateTimeField(auto_now_add=True)
    updated_at = models.DateTimeField(auto_now=True)

    class Meta:
        ordering = ["-created_at"]
        verbose_name = "Peer Challenge"
        verbose_name_plural = "Peer Challenges"

    def __str__(self):
        return f"{self.title} by {self.creator.username}"

    @property
    def is_expired(self):
        """Check if the challenge has expired."""
        if self.expires_at and timezone.now() > self.expires_at:
            return True
        return False

    @property
    def total_participants(self):
        """Get the total number of participants in this challenge."""
        return self.invitations.filter(status__in=["accepted", "completed"]).count() + 1  # +1 for creator

    @property
    def leaderboard(self):
        """Get sorted list of participants by score."""
        participants = []

        # Add creator's best attempt
        creator_attempts = (
            UserQuiz.objects.filter(quiz=self.quiz, user=self.creator, completed=True, start_time__gte=self.created_at)
            .order_by("-score")
            .first()
        )

        if creator_attempts:
            participants.append(
                {
                    "user": self.creator,
                    "score": creator_attempts.score,
                    "max_score": creator_attempts.max_score,
                    "completion_time": creator_attempts.end_time,
                    "is_creator": True,
                }
            )

        # Add invited participants' best attempts
        for invitation in self.invitations.filter(status="completed"):
            participant_attempt = invitation.user_quiz
            if participant_attempt and participant_attempt.completed:
                participants.append(
                    {
                        "user": invitation.participant,
                        "score": participant_attempt.score,
                        "max_score": participant_attempt.max_score,
                        "completion_time": participant_attempt.end_time,
                        "is_creator": False,
                    }
                )

        # Sort by score (descending) and completion time (ascending)
        return sorted(participants, key=lambda x: (-x["score"], x["completion_time"]))


class PeerChallengeInvitation(models.Model):
    """Model for invitations to peer challenges."""

    STATUS_CHOICES = [
        ("pending", "Pending"),
        ("accepted", "Accepted"),
        ("completed", "Completed"),
        ("declined", "Declined"),
        ("expired", "Expired"),
    ]

    challenge = models.ForeignKey(PeerChallenge, on_delete=models.CASCADE, related_name="invitations")
    participant = models.ForeignKey(User, on_delete=models.CASCADE, related_name="challenge_invitations")
    status = models.CharField(max_length=10, choices=STATUS_CHOICES, default="pending")
    user_quiz = models.ForeignKey(
        UserQuiz, on_delete=models.SET_NULL, null=True, blank=True, related_name="challenge_invitation"
    )
    message = models.TextField(blank=True)
    created_at = models.DateTimeField(auto_now_add=True)
    updated_at = models.DateTimeField(auto_now=True)

    class Meta:
        ordering = ["-created_at"]
        unique_together = ["challenge", "participant"]

    def __str__(self):
        return f"{self.challenge.title} invitation for {self.participant.username}"

    def accept(self):
        """Accept the challenge invitation."""
        self.status = "accepted"
        self.save()

        # Create notification for challenge creator
        Notification.objects.create(
            user=self.challenge.creator,
            title="Challenge Accepted",
            message=f"{self.participant.username} has accepted your challenge: {self.challenge.title}",
            notification_type="info",
        )

    def decline(self):
        """Decline the challenge invitation."""
        self.status = "declined"
        self.save()

        # Create notification for challenge creator
        Notification.objects.create(
            user=self.challenge.creator,
            title="Challenge Declined",
            message=f"{self.participant.username} has declined your challenge: {self.challenge.title}",
            notification_type="info",
        )

    def complete(self, user_quiz):
        """Mark the challenge as completed."""
        self.status = "completed"
        self.user_quiz = user_quiz
        self.save()

        # Create notification for challenge creator
        Notification.objects.create(
            user=self.challenge.creator,
            title="Challenge Completed",
            message=f"{self.participant.username} has completed your challenge: {self.challenge.title}",
            notification_type="success",
        )


class NoteHistory(models.Model):
    """Model for tracking changes to teacher notes on enrollments."""

    enrollment = models.ForeignKey(Enrollment, on_delete=models.CASCADE, related_name="note_history")
    content = models.TextField()
    created_by = models.ForeignKey(User, on_delete=models.CASCADE, related_name="note_history_entries")
    created_at = models.DateTimeField(auto_now_add=True)
    updated_at = models.DateTimeField(auto_now=True)

    class Meta:
        ordering = ["-created_at"]

    def __str__(self):
        return f"{self.created_by.username} updated notes for {self.enrollment.student.username}"


class NotificationPreference(models.Model):
    user = models.OneToOneField(User, on_delete=models.CASCADE, related_name="notification_preferences")
    reminder_days_before = models.IntegerField(default=3, help_text="Days before deadline to send first reminder")
    reminder_hours_before = models.IntegerField(default=24, help_text="Hours before deadline to send final reminder")
    email_notifications = models.BooleanField(default=True)
    in_app_notifications = models.BooleanField(default=True)

    def __str__(self):
        return f"Notification preferences for {self.user.username}"


class FeatureVote(models.Model):
    VOTE_CHOICES = (
        ("up", "Thumbs Up"),
        ("down", "Thumbs Down"),
    )

    feature_id = models.CharField(max_length=100)
    user = models.ForeignKey(settings.AUTH_USER_MODEL, on_delete=models.CASCADE, null=True, blank=True)
    ip_address = models.GenericIPAddressField(null=True, blank=True)
    vote = models.CharField(max_length=4, choices=VOTE_CHOICES)
    created_at = models.DateTimeField(auto_now_add=True)

    class Meta:
        indexes = [
            models.Index(fields=["feature_id", "user"], name="web_feature_feature_9fbd0b_idx"),
            models.Index(fields=["feature_id", "ip_address"], name="web_feature_feature_988c48_idx"),
        ]
        verbose_name = "Feature Vote"
        verbose_name_plural = "Feature Votes"
        constraints = [
            models.UniqueConstraint(
                fields=["feature_id", "user"],
                name="unique_user_feature_vote",
                condition=models.Q(user__isnull=False),
            ),
            models.UniqueConstraint(
                fields=["feature_id", "ip_address"],
                name="unique_ip_feature_vote",
                condition=models.Q(ip_address__isnull=False),
            ),
        ]

    def clean(self):
        """Validate that a user or IP address hasn't already voted on this feature."""
        if not self.feature_id:
            raise ValidationError({"feature_id": "Feature ID is required"})

        if not self.vote:
            raise ValidationError({"vote": "Vote is required"})

        if not self.user and not self.ip_address:
            raise ValidationError("Either user or IP address must be provided")

        if self.user and self.ip_address:
            raise ValidationError("Cannot provide both user and IP address")

        if self.user:
            # Check for existing user vote
            existing_vote = (
                FeatureVote.objects.filter(feature_id=self.feature_id, user=self.user).exclude(pk=self.pk).first()
            )
            if existing_vote:
                raise ValidationError(
                    {"user": f"User has already voted on this feature with a {existing_vote.get_vote_display()}"}
                )
        elif self.ip_address:
            # Check for existing IP vote
            existing_vote = (
                FeatureVote.objects.filter(feature_id=self.feature_id, ip_address=self.ip_address, user__isnull=True)
                .exclude(pk=self.pk)
                .first()
            )
            if existing_vote:
                raise ValidationError(
                    {
                        "ip_address": (
                            f"IP address has already voted on this feature with a "
                            f"{existing_vote.get_vote_display()}"
                        )
                    }
                )

    def save(self, *args, **kwargs):
        """Ensure clean() is called before saving."""
        self.full_clean()
        super().save(*args, **kwargs)

    def __str__(self):
        voter = self.user.username if self.user else self.ip_address
        return f"{self.get_vote_display()} for {self.feature_id} by {voter}"


class MembershipPlan(models.Model):
    BILLING_PERIOD_CHOICES = [
        ("monthly", "Monthly"),
        ("yearly", "Yearly"),
    ]

    name = models.CharField(max_length=100)
    slug = models.SlugField(max_length=100, unique=True)
    description = models.TextField(blank=True)
    features = models.JSONField(default=list)
    price_monthly = models.DecimalField(max_digits=10, decimal_places=2)
    price_yearly = models.DecimalField(max_digits=10, decimal_places=2)
    billing_period = models.CharField(max_length=10, choices=BILLING_PERIOD_CHOICES, default="monthly")
    stripe_monthly_price_id = models.CharField(max_length=100, blank=True)
    stripe_yearly_price_id = models.CharField(max_length=100, blank=True)
    is_active = models.BooleanField(default=True)
    is_popular = models.BooleanField(default=False)
    order = models.PositiveIntegerField(default=0)
    created_at = models.DateTimeField(auto_now_add=True)
    updated_at = models.DateTimeField(auto_now=True)

    def save(self, *args, **kwargs):
        if not self.slug:
            self.slug = slugify(self.name)
        super().save(*args, **kwargs)

    @property
    def yearly_savings(self):
        if self.price_monthly and self.price_yearly:
            monthly_total = self.price_monthly * 12
            savings = monthly_total - self.price_yearly
            if savings > 0:
                return int((savings / monthly_total) * 100)
        return 0

    def __str__(self):
        return f"{self.name} - ${self.price_monthly}/month or ${self.price_yearly}/year"


class UserMembership(models.Model):
    STATUS_CHOICES = [
        ("active", "Active"),
        ("past_due", "Past Due"),
        ("canceled", "Canceled"),
        ("trialing", "Trialing"),
        ("unpaid", "Unpaid"),
        ("incomplete", "Incomplete"),
        ("expired", "Expired"),
    ]

    BILLING_PERIOD_CHOICES = [
        ("monthly", "Monthly"),
        ("yearly", "Yearly"),
    ]

    user = models.OneToOneField("auth.User", on_delete=models.CASCADE, related_name="membership")
    plan = models.ForeignKey(MembershipPlan, on_delete=models.PROTECT, related_name="user_memberships")
    stripe_customer_id = models.CharField(max_length=100, blank=True)
    stripe_subscription_id = models.CharField(max_length=100, blank=True)
    status = models.CharField(max_length=20, choices=STATUS_CHOICES, default="active")
    billing_period = models.CharField(max_length=10, choices=BILLING_PERIOD_CHOICES, default="monthly")
    start_date = models.DateTimeField(default=timezone.now)
    end_date = models.DateTimeField(null=True, blank=True)
    cancel_at_period_end = models.BooleanField(default=False)
    created_at = models.DateTimeField(auto_now_add=True)
    updated_at = models.DateTimeField(auto_now=True)

    @property
    def is_active(self):
        active_statuses = ["active", "trialing"]
        return self.status in active_statuses and (self.end_date is None or self.end_date > timezone.now())

    @property
    def is_canceled(self):
        return self.status == "canceled" or self.cancel_at_period_end

    @property
    def days_until_expiration(self):
        if not self.end_date:
            return None
        now = timezone.now()
        if now > self.end_date:
            return -1
        return (self.end_date - now).days

    def get_next_billing_date(self):
        if self.end_date:
            return self.end_date
        return None

    def __str__(self):
        return f"{self.user.email} - {self.plan.name} ({self.status})"


class MembershipSubscriptionEvent(models.Model):
    EVENT_TYPE_CHOICES = [
        ("created", "Created"),
        ("updated", "Updated"),
        ("canceled", "Canceled"),
        ("payment_succeeded", "Payment Succeeded"),
        ("payment_failed", "Payment Failed"),
        ("reactivated", "Reactivated"),
    ]

    user = models.ForeignKey("auth.User", on_delete=models.CASCADE, related_name="membership_events")
    membership = models.ForeignKey(UserMembership, on_delete=models.SET_NULL, null=True, related_name="events")
    event_type = models.CharField(max_length=50, choices=EVENT_TYPE_CHOICES)
    stripe_event_id = models.CharField(max_length=100, blank=True)
    data = models.JSONField(default=dict, blank=True)
    created_at = models.DateTimeField(auto_now_add=True)

    class Meta:
        ordering = ["-created_at"]

    def __str__(self):
        return f"{self.event_type} - {self.user.email} - {self.created_at}"


class ScheduledPost(models.Model):
    content = models.CharField(max_length=280)
    image = models.ImageField(upload_to="scheduled_posts/", blank=True)
    scheduled_time = models.DateTimeField()
    posted = models.BooleanField(default=False)
    posted_at = models.DateTimeField(null=True, blank=True)

    def __str__(self):
        return self.content


class LearningMap(models.Model):
    user = models.ForeignKey(User, on_delete=models.CASCADE, related_name="learning_maps")
    title = models.CharField(max_length=100)
    description = models.TextField(blank=True)
    slug = models.SlugField(max_length=150, unique=True, blank=True)
    public = models.BooleanField(default=False, help_text="If enabled, this map can be viewed by anyone with the link")
    share_token = models.CharField(max_length=32, unique=True, blank=True, editable=False)
    created_at = models.DateTimeField(auto_now_add=True)
    updated_at = models.DateTimeField(auto_now=True)

    def save(self, *args, **kwargs):
        # Generate share token if not exists
        if not self.share_token:
            self.share_token = "".join(random.choices(string.ascii_letters + string.digits, k=32))

        # Generate slug if not exists
        if not self.slug:
            base_slug = slugify(self.title)
            slug = base_slug
            counter = 1
            # Ensure slug is unique
            while LearningMap.objects.filter(slug=slug).exists():
                slug = f"{base_slug}-{counter}"
                counter += 1
            self.slug = slug

        super().save(*args, **kwargs)

<<<<<<< HEAD
    def __str__(self):
        return f"{self.user.username}'s {self.title}"


class LearningMapNode(models.Model):
    NODE_TYPES = [
=======
class LearningMap(models.Model):
    # ... fields ...

    def __str__(self):
        return f"{self.user.username}'s {self.title}"

    def save(self, *args, **kwargs):
         # ... implementation ...


class LearningMapNode(models.Model):
from typing import ClassVar, List, Tuple

class LearningMapNode(models.Model):
    NODE_TYPES: ClassVar[List[Tuple[str, str]]] = [
>>>>>>> aee1fa9b
        ("tracker", "Progress Tracker"),
        ("course", "Course"),
        ("milestone", "Custom Milestone"),
    ]

    learning_map = models.ForeignKey(LearningMap, on_delete=models.CASCADE, related_name="nodes")
    title = models.CharField(max_length=100)
    description = models.TextField(blank=True)
    node_type = models.CharField(max_length=20, choices=NODE_TYPES)

    # References to existing models
    tracker = models.ForeignKey("ProgressTracker", on_delete=models.SET_NULL, null=True, blank=True)
    enrollment = models.ForeignKey("Enrollment", on_delete=models.SET_NULL, null=True, blank=True)

    # For custom milestones
    current_value = models.IntegerField(default=0, null=True, blank=True)
    target_value = models.IntegerField(null=True, blank=True)
    color = models.CharField(
        max_length=20,
        default="blue-600",
        choices=[
            ("blue-600", "Primary"),
            ("green-600", "Success"),
            ("yellow-600", "Warning"),
            ("red-600", "Danger"),
            ("gray-600", "Secondary"),
        ],
    )

    # Position for the visual map
    x_position = models.IntegerField(default=0)
    y_position = models.IntegerField(default=0)

    # Order for sequential display
    order = models.PositiveIntegerField(default=0)

    class Meta:
        ordering = ["order"]

    def __str__(self):
        return self.title

    @property
    def progress_percentage(self):
        """Calculate progress percentage based on node type"""
        if self.node_type == "tracker" and self.tracker:
            return (
                min(100, int((self.tracker.current_value / self.tracker.target_value) * 100))
                if self.tracker.target_value
                else 0
            )

<<<<<<< HEAD
        elif self.node_type == "course" and self.enrollment:
=======
        if self.node_type == "course" and self.enrollment:
>>>>>>> aee1fa9b
            if hasattr(self.enrollment, "progress"):
                return self.enrollment.progress.completion_percentage
            return 0

<<<<<<< HEAD
        elif self.node_type == "milestone" and self.target_value:
            return min(100, int((self.current_value / self.target_value) * 100)) if self.target_value else 0

        return 0

    @property
    def is_completed(self):
=======
        if self.node_type == "milestone" and self.target_value:
            return min(100, int((self.current_value / self.target_value) * 100)) if self.target_value else 0

        return 0
    @property
    @property
    def is_completed(self) -> bool:
>>>>>>> aee1fa9b
        """Return whether this node is completed (100% progress)"""
        return self.progress_percentage >= 100<|MERGE_RESOLUTION|>--- conflicted
+++ resolved
@@ -2817,30 +2817,12 @@
 
         super().save(*args, **kwargs)
 
-<<<<<<< HEAD
     def __str__(self):
         return f"{self.user.username}'s {self.title}"
 
 
 class LearningMapNode(models.Model):
     NODE_TYPES = [
-=======
-class LearningMap(models.Model):
-    # ... fields ...
-
-    def __str__(self):
-        return f"{self.user.username}'s {self.title}"
-
-    def save(self, *args, **kwargs):
-         # ... implementation ...
-
-
-class LearningMapNode(models.Model):
-from typing import ClassVar, List, Tuple
-
-class LearningMapNode(models.Model):
-    NODE_TYPES: ClassVar[List[Tuple[str, str]]] = [
->>>>>>> aee1fa9b
         ("tracker", "Progress Tracker"),
         ("course", "Course"),
         ("milestone", "Custom Milestone"),
@@ -2893,16 +2875,11 @@
                 else 0
             )
 
-<<<<<<< HEAD
         elif self.node_type == "course" and self.enrollment:
-=======
-        if self.node_type == "course" and self.enrollment:
->>>>>>> aee1fa9b
             if hasattr(self.enrollment, "progress"):
                 return self.enrollment.progress.completion_percentage
             return 0
 
-<<<<<<< HEAD
         elif self.node_type == "milestone" and self.target_value:
             return min(100, int((self.current_value / self.target_value) * 100)) if self.target_value else 0
 
@@ -2910,14 +2887,5 @@
 
     @property
     def is_completed(self):
-=======
-        if self.node_type == "milestone" and self.target_value:
-            return min(100, int((self.current_value / self.target_value) * 100)) if self.target_value else 0
-
-        return 0
-    @property
-    @property
-    def is_completed(self) -> bool:
->>>>>>> aee1fa9b
         """Return whether this node is completed (100% progress)"""
         return self.progress_percentage >= 100