{% extends "base.html" %}

{% block title %}
  Explore Our Products
{% endblock title %}
{% block content %}
  <div class="container mx-auto px-2 py-8">
    <h1 class="text-4xl font-extrabold text-gray-900 dark:text-white mb-6 text-center">Explore Our Products</h1>
    <div class="grid grid-cols-1 md:grid-cols-4 gap-4">
      <!-- Filter Sidebar -->
      <aside id="filter-box"
             class="p-4 bg-white dark:bg-gray-800 shadow-md rounded-lg border border-gray-200 dark:border-gray-700 overflow-hidden transition-all duration-300">
        <h2 class="text-lg font-semibold mb-4">Filters</h2>
        <form method="get" class="space-y-4">
          <div>
            <label class="block text-sm font-medium text-gray-700 dark:text-gray-300">Store Name</label>
            <select name="store_name"
                    class="w-full border-gray-300 dark:border-gray-600 rounded-md shadow-sm dark:bg-gray-700 dark:text-white">
              <option value="">All</option>
              {% for name in store_names %}
                <option value="{{ name }}"
                        {% if request.GET.store_name == name %}selected{% endif %}>{{ name }}</option>
              {% endfor %}
            </select>
          </div>
          <div>
            <label class="block text-sm font-medium text-gray-700 dark:text-gray-300">Product Type</label>
            <select name="product_type"
                    class="w-full border-gray-300 dark:border-gray-600 rounded-md shadow-sm dark:bg-gray-700 dark:text-white">
              <option value="">All</option>
              <option value="physical"
                      {% if request.GET.product_type == 'physical' %}selected{% endif %}>Physical</option>
              <option value="digital"
                      {% if request.GET.product_type == 'digital' %}selected{% endif %}>Digital</option>
            </select>
          </div>
          <div>
            <label class="block text-sm font-medium text-gray-700 dark:text-gray-300">Category</label>
            <select name="category"
                    class="w-full border-gray-300 dark:border-gray-600 rounded-md shadow-sm dark:bg-gray-700 dark:text-white">
              <option value="">All</option>
              {% for category in categories %}
                <option value="{{ category }}"
                        {% if request.GET.category == category %}selected{% endif %}>{{ category }}</option>
              {% endfor %}
            </select>
          </div>
          <div class="flex gap-2">
            <input type="number"
                   name="min_price"
                   placeholder="Min Price"
                   class="w-1/2 border-gray-300 dark:border-gray-600 rounded-md shadow-sm dark:bg-gray-700 dark:text-white dark:placeholder-gray-400"
                   value="{{ request.GET.min_price }}" />
            <input type="number"
                   name="max_price"
                   placeholder="Max Price"
                   class="w-1/2 border-gray-300 dark:border-gray-600 rounded-md shadow-sm dark:bg-gray-700 dark:text-white dark:placeholder-gray-400"
                   value="{{ request.GET.max_price }}" />
          </div>
          <div class="flex space-x-2">
            <button type="submit"
                    class="w-1/2 bg-teal-600 hover:bg-teal-700 text-white px-4 py-2 rounded-lg">Apply</button>
            <a href="?"
               class="w-1/2 text-center bg-gray-500 hover:bg-gray-600 text-white px-4 py-2 rounded-lg">Clear</a>
          </div>
        </form>
      </aside>
      <!-- Products Grid -->
      <section class="col-span-3 grid grid-cols-1 sm:grid-cols-2 lg:grid-cols-3 gap-4">
        {% for product in products %}
          <div class="bg-white dark:bg-gray-800 shadow-lg rounded-lg p-4 border border-gray-200 dark:border-gray-700">
            <a href="{% url 'goods_detail' pk=product.id %}"
               class="block overflow-hidden rounded-md">
<<<<<<< HEAD
              <img loading="lazy"
                   src="{% if product.image %}{{ product.image.url }}{% else %}/static/images/placeholder.png{% endif %}"
=======
              <img src="{% if product.image_url %}{{ product.image_url }}{% else %}/static/images/placeholder.png{% endif %}"
>>>>>>> 40487e39
                   alt="{{ product.name }}"
                   class="w-full h-56 object-cover rounded-md" />
            </a>
            <h3 class="mt-3 text-lg font-semibold text-gray-900 dark:text-white">{{ product.name }}</h3>
            <p class="text-sm text-gray-600 dark:text-gray-400">{{ product.description|truncatewords:10 }}</p>
            <div class="mt-2">
              {% if product.discount_price %}
                <p class="text-sm text-gray-500 line-through">${{ product.price }}</p>
                <p class="text-xl font-bold text-red-500">${{ product.discount_price }}</p>
              {% else %}
                <p class="text-xl font-bold text-gray-900 dark:text-white">${{ product.price }}</p>
              {% endif %}
            </div>
            <div class="mt-3">
              {% if product.stock > 0 %}
                <form method="post" action="{% url 'add_goods_to_cart' product.pk %}">
                  {% csrf_token %}
                  <button type="submit"
                          class="w-full bg-orange-500 hover:bg-orange-600 text-white px-4 py-2 rounded-lg">
                    <i class="fas fa-cart-plus"></i> Add to Cart
                  </button>
                </form>
              {% else %}
                <button class="w-full bg-gray-400 text-white px-4 py-2 rounded-lg cursor-not-allowed"
                        disabled>Sold Out</button>
              {% endif %}
            </div>
          </div>
        {% empty %}
          <div class="text-gray-500 dark:text-gray-400 text-center col-span-full text-lg">
            <p>No products found.</p>
          </div>
        {% endfor %}
      </section>
    </div>
  </div>
  <!-- Pagination Controls -->
  {% if page_obj.has_other_pages %}
    <div class="mt-8 flex justify-center">
      <nav class="flex space-x-2 bg-white dark:bg-gray-900 p-2 rounded-lg shadow-md">
        {% if page_obj.has_previous %}
          <a href="?page={{ page_obj.previous_page_number }}"
             class="px-4 py-2 border border-gray-300 dark:border-gray-600 text-gray-700 dark:text-gray-300 bg-white dark:bg-gray-800 hover:bg-gray-100 dark:hover:bg-gray-700 rounded-md shadow-sm">« Previous</a>
        {% endif %}
        {% for num in page_obj.paginator.page_range %}
          {% if page_obj.number == num %}
            <span class="px-4 py-2 border border-gray-300 text-white bg-orange-500 font-bold rounded-md shadow-sm">{{ num }}</span>
          {% else %}
            <a href="?page={{ num }}"
               class="px-4 py-2 border border-gray-300 dark:border-gray-600 text-gray-700 dark:text-gray-300 bg-white dark:bg-gray-800 hover:bg-gray-100 dark:hover:bg-gray-700 rounded-md shadow-sm">{{ num }}</a>
          {% endif %}
        {% endfor %}
        {% if page_obj.has_next %}
          <a href="?page={{ page_obj.next_page_number }}"
             class="px-4 py-2 border border-gray-300 dark:border-gray-600 text-gray-700 dark:text-gray-300 bg-white dark:bg-gray-800 hover:bg-gray-100 dark:hover:bg-gray-700 rounded-md shadow-sm">Next »</a>
        {% endif %}
      </nav>
    </div>
  {% endif %}
{% endblock content %}<|MERGE_RESOLUTION|>--- conflicted
+++ resolved
@@ -71,12 +71,9 @@
           <div class="bg-white dark:bg-gray-800 shadow-lg rounded-lg p-4 border border-gray-200 dark:border-gray-700">
             <a href="{% url 'goods_detail' pk=product.id %}"
                class="block overflow-hidden rounded-md">
-<<<<<<< HEAD
               <img loading="lazy"
                    src="{% if product.image %}{{ product.image.url }}{% else %}/static/images/placeholder.png{% endif %}"
-=======
               <img src="{% if product.image_url %}{{ product.image_url }}{% else %}/static/images/placeholder.png{% endif %}"
->>>>>>> 40487e39
                    alt="{{ product.name }}"
                    class="w-full h-56 object-cover rounded-md" />
             </a>
