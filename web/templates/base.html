--- conflicted
+++ resolved
@@ -156,15 +156,10 @@
     <header class="w-full bg-teal-600 dark:bg-teal-800 text-white shadow-md">
       <div class="max-w-[90rem] mx-auto px-4 md:px-6 flex items-center justify-between h-[70px] relative gap-2">
         <!-- Logo and Title -->
-<<<<<<< HEAD
-        <a href="{% url 'index' %}" class="flex items-center space-x-2">
+        <a href="{% url 'index' %}" 
+           class="flex items-center space-x-2">
           <img loading="lazy"
                src="{% static 'images/logo.png' %}"
-=======
-        <a href="{% url 'index' %}"
-           class="flex flex-1 min-w-[150px] max-w-[50%] items-center space-x-2">
-          <img src="{% static 'images/logo.png' %}"
->>>>>>> 56797eb4
                alt="Alpha One Labs Logo"
                height="40"
                width="40"
